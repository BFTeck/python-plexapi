# -*- coding: utf-8 -*-
import copy
import threading
import time
from xml.etree import ElementTree

import requests
from plexapi import (BASE_HEADERS, CONFIG, TIMEOUT, X_PLEX_ENABLE_FAST_CONNECT,
                     X_PLEX_IDENTIFIER, log, logfilter, utils)
from plexapi.base import PlexObject
from plexapi.client import PlexClient
from plexapi.exceptions import BadRequest, NotFound, Unauthorized
from plexapi.library import LibrarySection
from plexapi.server import PlexServer
from plexapi.sonos import PlexSonosClient
from plexapi.sync import SyncItem, SyncList
from plexapi.utils import joinArgs
from requests.status_codes import _codes as codes


class MyPlexAccount(PlexObject):
    """ MyPlex account and profile information. This object represents the data found Account on
        the myplex.tv servers at the url https://plex.tv/users/account. You may create this object
        directly by passing in your username & password (or token). There is also a convenience
        method provided at :class:`~plexapi.server.PlexServer.myPlexAccount()` which will create
        and return this object.

        Parameters:
            username (str): Your MyPlex username.
            password (str): Your MyPlex password.
            session (requests.Session, optional): Use your own session object if you want to
                cache the http responses from PMS
            timeout (int): timeout in seconds on initial connect to myplex (default config.TIMEOUT).

        Attributes:
            SIGNIN (str): 'https://plex.tv/users/sign_in.xml'
            key (str): 'https://plex.tv/users/account'
            authenticationToken (str): Unknown.
            certificateVersion (str): Unknown.
            cloudSyncDevice (str): Unknown.
            email (str): Your current Plex email address.
            entitlements (List<str>): List of devices your allowed to use with this account.
            guest (bool): Unknown.
            home (bool): Unknown.
            homeSize (int): Unknown.
            id (int): Your Plex account ID.
            locale (str): Your Plex locale
            mailing_list_status (str): Your current mailing list status.
            maxHomeSize (int): Unknown.
            queueEmail (str): Email address to add items to your `Watch Later` queue.
            queueUid (str): Unknown.
            restricted (bool): Unknown.
            roles: (List<str>) Lit of account roles. Plexpass membership listed here.
            scrobbleTypes (str): Description
            secure (bool): Description
            subscriptionActive (bool): True if your subsctiption is active.
            subscriptionFeatures: (List<str>) List of features allowed on your subscription.
            subscriptionPlan (str): Name of subscription plan.
            subscriptionStatus (str): String representation of `subscriptionActive`.
            thumb (str): URL of your account thumbnail.
            title (str): Unknown. - Looks like an alias for `username`.
            username (str): Your account username.
            uuid (str): Unknown.
            _token (str): Token used to access this client.
            _session (obj): Requests session object used to access this client.
    """
    FRIENDINVITE = 'https://plex.tv/api/servers/{machineId}/shared_servers'                     # post with data
    HOMEUSERCREATE = 'https://plex.tv/api/home/users?title={title}'                             # post with data
    EXISTINGUSER = 'https://plex.tv/api/home/users?invitedEmail={username}'                     # post with data
    FRIENDSERVERS = 'https://plex.tv/api/servers/{machineId}/shared_servers/{serverId}'         # put with data
    PLEXSERVERS = 'https://plex.tv/api/servers/{machineId}'                                     # get
    FRIENDUPDATE = 'https://plex.tv/api/friends/{userId}'                                       # put with args, delete
    REMOVEHOMEUSER = 'https://plex.tv/api/home/users/{userId}'                                  # delete
    REMOVEINVITE = 'https://plex.tv/api/invites/requested/{userId}?friend=0&server=1&home=0'    # delete
    REQUESTED = 'https://plex.tv/api/invites/requested'                                         # get
    REQUESTS = 'https://plex.tv/api/invites/requests'                                           # get
    SIGNIN = 'https://plex.tv/users/sign_in.xml'                                                # get with auth
    WEBHOOKS = 'https://plex.tv/api/v2/user/webhooks'                                           # get, post with data
<<<<<<< HEAD
    SETTINGS = 'https://plex.tv/api/v2/user/{userUUID}/settings'
=======
    LINK = 'https://plex.tv/api/v2/pins/link'                                                   # put
>>>>>>> ed0532c0
    # Hub sections
    VOD = 'https://vod.provider.plex.tv/'                                                       # get
    WEBSHOWS = 'https://webshows.provider.plex.tv/'                                             # get
    NEWS = 'https://news.provider.plex.tv/'                                                     # get
    PODCASTS = 'https://podcasts.provider.plex.tv/'                                             # get
    MUSIC = 'https://music.provider.plex.tv/'                                                   # get
    # Key may someday switch to the following url. For now the current value works.
    # https://plex.tv/api/v2/user?X-Plex-Token={token}&X-Plex-Client-Identifier={clientId}
    key = 'https://plex.tv/users/account'

    def __init__(self, username=None, password=None, token=None, session=None, timeout=None):
        self._token = token or CONFIG.get('auth.server_token')
        self._session = session or requests.Session()
        self._sonos_cache = []
        self._sonos_cache_timestamp = 0
        data, initpath = self._signin(username, password, timeout)
        super(MyPlexAccount, self).__init__(self, data, initpath)

    def _signin(self, username, password, timeout):
        if self._token:
            return self.query(self.key), self.key
        username = username or CONFIG.get('auth.myplex_username')
        password = password or CONFIG.get('auth.myplex_password')
        data = self.query(self.SIGNIN, method=self._session.post, auth=(username, password), timeout=timeout)
        return data, self.SIGNIN

    def _loadData(self, data):
        """ Load attribute values from Plex XML response. """
        self._data = data
        self._token = logfilter.add_secret(data.attrib.get('authenticationToken'))
        self._webhooks = []
        self.authenticationToken = self._token
        self.certificateVersion = data.attrib.get('certificateVersion')
        self.cloudSyncDevice = data.attrib.get('cloudSyncDevice')
        self.email = data.attrib.get('email')
        self.guest = utils.cast(bool, data.attrib.get('guest'))
        self.home = utils.cast(bool, data.attrib.get('home'))
        self.homeSize = utils.cast(int, data.attrib.get('homeSize'))
        self.id = utils.cast(int, data.attrib.get('id'))
        self.locale = data.attrib.get('locale')
        self.mailing_list_status = data.attrib.get('mailing_list_status')
        self.maxHomeSize = utils.cast(int, data.attrib.get('maxHomeSize'))
        self.queueEmail = data.attrib.get('queueEmail')
        self.queueUid = data.attrib.get('queueUid')
        self.restricted = utils.cast(bool, data.attrib.get('restricted'))
        self.scrobbleTypes = data.attrib.get('scrobbleTypes')
        self.secure = utils.cast(bool, data.attrib.get('secure'))
        self.thumb = data.attrib.get('thumb')
        self.title = data.attrib.get('title')
        self.username = data.attrib.get('username')
        self.uuid = data.attrib.get('uuid')
        subscription = data.find('subscription')

        self.subscriptionActive = utils.cast(bool, subscription.attrib.get('active'))
        self.subscriptionStatus = subscription.attrib.get('status')
        self.subscriptionPlan = subscription.attrib.get('plan')

        self.subscriptionFeatures = []
        for feature in subscription.iter('feature'):
            self.subscriptionFeatures.append(feature.attrib.get('id'))

        roles = data.find('roles')
        self.roles = []
        if roles is not None:
            for role in roles.iter('role'):
                self.roles.append(role.attrib.get('id'))

        entitlements = data.find('entitlements')
        self.entitlements = []
        for entitlement in entitlements.iter('entitlement'):
            self.entitlements.append(entitlement.attrib.get('id'))

        # TODO: Fetch missing MyPlexAccount attributes
        self.profile_settings = None
        self.services = None
        self.joined_at = None

    def device(self, name=None, clientId=None):
        """ Returns the :class:`~plexapi.myplex.MyPlexDevice` that matches the name specified.

            Parameters:
                name (str): Name to match against.
                clientId (str): clientIdentifier to match against.
        """
        for device in self.devices():
            if (name and device.name.lower() == name.lower() or device.clientIdentifier == clientId):
                return device
        raise NotFound('Unable to find device %s' % name)

    def devices(self):
        """ Returns a list of all :class:`~plexapi.myplex.MyPlexDevice` objects connected to the server. """
        data = self.query(MyPlexDevice.key)
        return [MyPlexDevice(self, elem) for elem in data]

    def _headers(self, **kwargs):
        """ Returns dict containing base headers for all requests to the server. """
        headers = BASE_HEADERS.copy()
        if self._token:
            headers['X-Plex-Token'] = self._token
        headers.update(kwargs)
        return headers

    def query(self, url, method=None, headers=None, timeout=None, **kwargs):
        method = method or self._session.get
        timeout = timeout or TIMEOUT
        log.debug('%s %s %s', method.__name__.upper(), url, kwargs.get('json', ''))
        headers = self._headers(**headers or {})
        response = method(url, headers=headers, timeout=timeout, **kwargs)
        if response.status_code not in (200, 201, 204):  # pragma: no cover
            codename = codes.get(response.status_code)[0]
            errtext = response.text.replace('\n', ' ')
            message = '(%s) %s; %s %s' % (response.status_code, codename, response.url, errtext)
            if response.status_code == 401:
                raise Unauthorized(message)
            elif response.status_code == 404:
                raise NotFound(message)
            else:
                raise BadRequest(message)
        data = response.text.encode('utf8')
        return ElementTree.fromstring(data) if data.strip() else None

    def resource(self, name):
        """ Returns the :class:`~plexapi.myplex.MyPlexResource` that matches the name specified.

            Parameters:
                name (str): Name to match against.
        """
        for resource in self.resources():
            if resource.name.lower() == name.lower():
                return resource
        raise NotFound('Unable to find resource %s' % name)

    def resources(self):
        """ Returns a list of all :class:`~plexapi.myplex.MyPlexResource` objects connected to the server. """
        data = self.query(MyPlexResource.key)
        return [MyPlexResource(self, elem) for elem in data]

    def sonos_speakers(self):
        if 'companions_sonos' not in self.subscriptionFeatures:
            return []

        t = time.time()
        if t - self._sonos_cache_timestamp > 5:
            self._sonos_cache_timestamp = t
            data = self.query('https://sonos.plex.tv/resources')
            self._sonos_cache = [PlexSonosClient(self, elem) for elem in data]

        return self._sonos_cache

    def sonos_speaker(self, name):
        return next((x for x in self.sonos_speakers() if x.title.split("+")[0].strip() == name), None)

    def sonos_speaker_by_id(self, identifier):
        return next((x for x in self.sonos_speakers() if x.machineIdentifier.startswith(identifier)), None)

    def inviteFriend(self, user, server, sections=None, allowSync=False, allowCameraUpload=False,
                     allowChannels=False, filterMovies=None, filterTelevision=None, filterMusic=None):
        """ Share library content with the specified user.

            Parameters:
                user (str): MyPlexUser, username, email of the user to be added.
                server (PlexServer): PlexServer object or machineIdentifier containing the library sections to share.
                sections ([Section]): Library sections, names or ids to be shared (default None).
                    [Section] must be defined in order to update shared sections.
                allowSync (Bool): Set True to allow user to sync content.
                allowCameraUpload (Bool): Set True to allow user to upload photos.
                allowChannels (Bool): Set True to allow user to utilize installed channels.
                filterMovies (Dict): Dict containing key 'contentRating' and/or 'label' each set to a list of
                    values to be filtered. ex: {'contentRating':['G'], 'label':['foo']}
                filterTelevision (Dict): Dict containing key 'contentRating' and/or 'label' each set to a list of
                    values to be filtered. ex: {'contentRating':['G'], 'label':['foo']}
                filterMusic (Dict): Dict containing key 'label' set to a list of values to be filtered.
                    ex: {'label':['foo']}
        """
        username = user.username if isinstance(user, MyPlexUser) else user
        machineId = server.machineIdentifier if isinstance(server, PlexServer) else server
        sectionIds = self._getSectionIds(machineId, sections)
        params = {
            'server_id': machineId,
            'shared_server': {'library_section_ids': sectionIds, 'invited_email': username},
            'sharing_settings': {
                'allowSync': ('1' if allowSync else '0'),
                'allowCameraUpload': ('1' if allowCameraUpload else '0'),
                'allowChannels': ('1' if allowChannels else '0'),
                'filterMovies': self._filterDictToStr(filterMovies or {}),
                'filterTelevision': self._filterDictToStr(filterTelevision or {}),
                'filterMusic': self._filterDictToStr(filterMusic or {}),
            },
        }
        headers = {'Content-Type': 'application/json'}
        url = self.FRIENDINVITE.format(machineId=machineId)
        return self.query(url, self._session.post, json=params, headers=headers)

    def createHomeUser(self, user, server, sections=None, allowSync=False, allowCameraUpload=False,
                       allowChannels=False, filterMovies=None, filterTelevision=None, filterMusic=None):
        """ Share library content with the specified user.

            Parameters:
                user (str): MyPlexUser, username, email of the user to be added.
                server (PlexServer): PlexServer object or machineIdentifier containing the library sections to share.
                sections ([Section]): Library sections, names or ids to be shared (default None shares all sections).
                allowSync (Bool): Set True to allow user to sync content.
                allowCameraUpload (Bool): Set True to allow user to upload photos.
                allowChannels (Bool): Set True to allow user to utilize installed channels.
                filterMovies (Dict): Dict containing key 'contentRating' and/or 'label' each set to a list of
                    values to be filtered. ex: {'contentRating':['G'], 'label':['foo']}
                filterTelevision (Dict): Dict containing key 'contentRating' and/or 'label' each set to a list of
                    values to be filtered. ex: {'contentRating':['G'], 'label':['foo']}
                filterMusic (Dict): Dict containing key 'label' set to a list of values to be filtered.
                    ex: {'label':['foo']}
        """
        machineId = server.machineIdentifier if isinstance(server, PlexServer) else server
        sectionIds = self._getSectionIds(server, sections)

        headers = {'Content-Type': 'application/json'}
        url = self.HOMEUSERCREATE.format(title=user)
        # UserID needs to be created and referenced when adding sections
        user_creation = self.query(url, self._session.post, headers=headers)
        userIds = {}
        for elem in user_creation.findall("."):
            # Find userID
            userIds['id'] = elem.attrib.get('id')
        log.debug(userIds)
        params = {
            'server_id': machineId,
            'shared_server': {'library_section_ids': sectionIds, 'invited_id': userIds['id']},
            'sharing_settings': {
                'allowSync': ('1' if allowSync else '0'),
                'allowCameraUpload': ('1' if allowCameraUpload else '0'),
                'allowChannels': ('1' if allowChannels else '0'),
                'filterMovies': self._filterDictToStr(filterMovies or {}),
                'filterTelevision': self._filterDictToStr(filterTelevision or {}),
                'filterMusic': self._filterDictToStr(filterMusic or {}),
            },
        }
        url = self.FRIENDINVITE.format(machineId=machineId)
        library_assignment = self.query(url, self._session.post, json=params, headers=headers)
        return user_creation, library_assignment

    def createExistingUser(self, user, server, sections=None, allowSync=False, allowCameraUpload=False,
                           allowChannels=False, filterMovies=None, filterTelevision=None, filterMusic=None):
        """ Share library content with the specified user.

            Parameters:
                user (str): MyPlexUser, username, email of the user to be added.
                server (PlexServer): PlexServer object or machineIdentifier containing the library sections to share.
                sections ([Section]): Library sections, names or ids to be shared (default None shares all sections).
                allowSync (Bool): Set True to allow user to sync content.
                allowCameraUpload (Bool): Set True to allow user to upload photos.
                allowChannels (Bool): Set True to allow user to utilize installed channels.
                filterMovies (Dict): Dict containing key 'contentRating' and/or 'label' each set to a list of
                    values to be filtered. ex: {'contentRating':['G'], 'label':['foo']}
                filterTelevision (Dict): Dict containing key 'contentRating' and/or 'label' each set to a list of
                    values to be filtered. ex: {'contentRating':['G'], 'label':['foo']}
                filterMusic (Dict): Dict containing key 'label' set to a list of values to be filtered.
                    ex: {'label':['foo']}
        """
        headers = {'Content-Type': 'application/json'}
        # If user already exists, carry over sections and settings.
        if isinstance(user, MyPlexUser):
            username = user.username
        elif user in [_user.username for _user in self.users()]:
            username = self.user(user).username
        else:
            # If user does not already exists, treat request as new request and include sections and settings.
            newUser = user
            url = self.EXISTINGUSER.format(username=newUser)
            user_creation = self.query(url, self._session.post, headers=headers)
            machineId = server.machineIdentifier if isinstance(server, PlexServer) else server
            sectionIds = self._getSectionIds(server, sections)
            params = {
                'server_id': machineId,
                'shared_server': {'library_section_ids': sectionIds, 'invited_email': newUser},
                'sharing_settings': {
                    'allowSync': ('1' if allowSync else '0'),
                    'allowCameraUpload': ('1' if allowCameraUpload else '0'),
                    'allowChannels': ('1' if allowChannels else '0'),
                    'filterMovies': self._filterDictToStr(filterMovies or {}),
                    'filterTelevision': self._filterDictToStr(filterTelevision or {}),
                    'filterMusic': self._filterDictToStr(filterMusic or {}),
                },
            }
            url = self.FRIENDINVITE.format(machineId=machineId)
            library_assignment = self.query(url, self._session.post, json=params, headers=headers)
            return user_creation, library_assignment

        url = self.EXISTINGUSER.format(username=username)
        return self.query(url, self._session.post, headers=headers)

    def removeFriend(self, user):
        """ Remove the specified user from all sharing.

            Parameters:
                user (str): MyPlexUser, username, email of the user to be added.
        """
        user = self.user(user)
        url = self.FRIENDUPDATE if user.friend else self.REMOVEINVITE
        url = url.format(userId=user.id)
        return self.query(url, self._session.delete)

    def removeHomeUser(self, user):
        """ Remove the specified managed user from home.

            Parameters:
                user (str): MyPlexUser, username, email of the user to be removed from home.
        """
        user = self.user(user)
        url = self.REMOVEHOMEUSER.format(userId=user.id)
        return self.query(url, self._session.delete)

    def updateFriend(self, user, server, sections=None, removeSections=False, allowSync=None, allowCameraUpload=None,
                     allowChannels=None, filterMovies=None, filterTelevision=None, filterMusic=None):
        """ Update the specified user's share settings.

            Parameters:
                user (str): MyPlexUser, username, email of the user to be added.
                server (PlexServer): PlexServer object or machineIdentifier containing the library sections to share.
                sections: ([Section]): Library sections, names or ids to be shared (default None).
                    [Section] must be defined in order to update shared sections.
                removeSections (Bool): Set True to remove all shares. Supersedes sections.
                allowSync (Bool): Set True to allow user to sync content.
                allowCameraUpload (Bool): Set True to allow user to upload photos.
                allowChannels (Bool): Set True to allow user to utilize installed channels.
                filterMovies (Dict): Dict containing key 'contentRating' and/or 'label' each set to a list of
                    values to be filtered. ex: {'contentRating':['G'], 'label':['foo']}
                filterTelevision (Dict): Dict containing key 'contentRating' and/or 'label' each set to a list of
                    values to be filtered. ex: {'contentRating':['G'], 'label':['foo']}
                filterMusic (Dict): Dict containing key 'label' set to a list of values to be filtered.
                    ex: {'label':['foo']}
        """
        # Update friend servers
        response_filters = ''
        response_servers = ''
        user = user if isinstance(user, MyPlexUser) else self.user(user)
        machineId = server.machineIdentifier if isinstance(server, PlexServer) else server
        sectionIds = self._getSectionIds(machineId, sections)
        headers = {'Content-Type': 'application/json'}
        # Determine whether user has access to the shared server.
        user_servers = [s for s in user.servers if s.machineIdentifier == machineId]
        if user_servers and sectionIds:
            serverId = user_servers[0].id
            params = {'server_id': machineId, 'shared_server': {'library_section_ids': sectionIds}}
            url = self.FRIENDSERVERS.format(machineId=machineId, serverId=serverId)
        else:
            params = {'server_id': machineId,
                      'shared_server': {'library_section_ids': sectionIds, 'invited_id': user.id}}
            url = self.FRIENDINVITE.format(machineId=machineId)
        # Remove share sections, add shares to user without shares, or update shares
        if not user_servers or sectionIds:
            if removeSections is True:
                response_servers = self.query(url, self._session.delete, json=params, headers=headers)
            elif 'invited_id' in params.get('shared_server', ''):
                response_servers = self.query(url, self._session.post, json=params, headers=headers)
            else:
                response_servers = self.query(url, self._session.put, json=params, headers=headers)
        else:
            log.warning('Section name, number of section object is required changing library sections')
        # Update friend filters
        url = self.FRIENDUPDATE.format(userId=user.id)
        params = {}
        if isinstance(allowSync, bool):
            params['allowSync'] = '1' if allowSync else '0'
        if isinstance(allowCameraUpload, bool):
            params['allowCameraUpload'] = '1' if allowCameraUpload else '0'
        if isinstance(allowChannels, bool):
            params['allowChannels'] = '1' if allowChannels else '0'
        if isinstance(filterMovies, dict):
            params['filterMovies'] = self._filterDictToStr(filterMovies or {})  # '1' if allowChannels else '0'
        if isinstance(filterTelevision, dict):
            params['filterTelevision'] = self._filterDictToStr(filterTelevision or {})
        if isinstance(allowChannels, dict):
            params['filterMusic'] = self._filterDictToStr(filterMusic or {})
        if params:
            url += joinArgs(params)
            response_filters = self.query(url, self._session.put)
        return response_servers, response_filters

    def user(self, username):
        """ Returns the :class:`~plexapi.myplex.MyPlexUser` that matches the email or username specified.

            Parameters:
                username (str): Username, email or id of the user to return.
        """
        for user in self.users():
            # Home users don't have email, username etc.
            if username.lower() == user.title.lower():
                return user

            elif (user.username and user.email and user.id and username.lower() in
                  (user.username.lower(), user.email.lower(), str(user.id))):
                return user

        raise NotFound('Unable to find user %s' % username)

    def users(self):
        """ Returns a list of all :class:`~plexapi.myplex.MyPlexUser` objects connected to your account.
            This includes both friends and pending invites. You can reference the user.friend to
            distinguish between the two.
        """
        friends = [MyPlexUser(self, elem) for elem in self.query(MyPlexUser.key)]
        requested = [MyPlexUser(self, elem, self.REQUESTED) for elem in self.query(self.REQUESTED)]
        return friends + requested

    def _getSectionIds(self, server, sections):
        """ Converts a list of section objects or names to sectionIds needed for library sharing. """
        if not sections: return []
        # Get a list of all section ids for looking up each section.
        allSectionIds = {}
        machineIdentifier = server.machineIdentifier if isinstance(server, PlexServer) else server
        url = self.PLEXSERVERS.replace('{machineId}', machineIdentifier)
        data = self.query(url, self._session.get)
        for elem in data[0]:
            allSectionIds[elem.attrib.get('id', '').lower()] = elem.attrib.get('id')
            allSectionIds[elem.attrib.get('title', '').lower()] = elem.attrib.get('id')
            allSectionIds[elem.attrib.get('key', '').lower()] = elem.attrib.get('id')
        log.debug(allSectionIds)
        # Convert passed in section items to section ids from above lookup
        sectionIds = []
        for section in sections:
            sectionKey = section.key if isinstance(section, LibrarySection) else section
            sectionIds.append(allSectionIds[sectionKey.lower()])
        return sectionIds

    def _filterDictToStr(self, filterDict):
        """ Converts friend filters to a string representation for transport. """
        values = []
        for key, vals in filterDict.items():
            if key not in ('contentRating', 'label'):
                raise BadRequest('Unknown filter key: %s', key)
            values.append('%s=%s' % (key, '%2C'.join(vals)))
        return '|'.join(values)

    def addWebhook(self, url):
        # copy _webhooks and append url
        urls = self._webhooks[:] + [url]
        return self.setWebhooks(urls)

    def deleteWebhook(self, url):
        urls = copy.copy(self._webhooks)
        if url not in urls:
            raise BadRequest('Webhook does not exist: %s' % url)
        urls.remove(url)
        return self.setWebhooks(urls)

    def setWebhooks(self, urls):
        log.info('Setting webhooks: %s' % urls)
        data = {'urls[]': urls} if len(urls) else {'urls': ''}
        data = self.query(self.WEBHOOKS, self._session.post, data=data)
        self._webhooks = self.listAttrs(data, 'url', etag='webhook')
        return self._webhooks

    def webhooks(self):
        data = self.query(self.WEBHOOKS)
        self._webhooks = self.listAttrs(data, 'url', etag='webhook')
        return self._webhooks

    def optOut(self, playback=None, library=None):
        """ Opt in or out of sharing stuff with plex.
            See: https://www.plex.tv/about/privacy-legal/
        """
        params = {}
        if playback is not None:
            params['optOutPlayback'] = int(playback)
        if library is not None:
            params['optOutLibraryStats'] = int(library)
        url = 'https://plex.tv/api/v2/user/privacy'
        return self.query(url, method=self._session.put, data=params)

    def syncItems(self, client=None, clientId=None):
        """ Returns an instance of :class:`~plexapi.sync.SyncList` for specified client.

            Parameters:
                client (:class:`~plexapi.myplex.MyPlexDevice`): a client to query SyncItems for.
                clientId (str): an identifier of a client to query SyncItems for.

            If both `client` and `clientId` provided the client would be preferred.
            If neither `client` nor `clientId` provided the clientId would be set to current clients`s identifier.
        """
        if client:
            clientId = client.clientIdentifier
        elif clientId is None:
            clientId = X_PLEX_IDENTIFIER

        data = self.query(SyncList.key.format(clientId=clientId))

        return SyncList(self, data)

    def sync(self, sync_item, client=None, clientId=None):
        """ Adds specified sync item for the client. It's always easier to use methods defined directly in the media
            objects, e.g. :func:`~plexapi.video.Video.sync`, :func:`~plexapi.audio.Audio.sync`.

            Parameters:
                client (:class:`~plexapi.myplex.MyPlexDevice`): a client for which you need to add SyncItem to.
                clientId (str): an identifier of a client for which you need to add SyncItem to.
                sync_item (:class:`~plexapi.sync.SyncItem`): prepared SyncItem object with all fields set.

            If both `client` and `clientId` provided the client would be preferred.
            If neither `client` nor `clientId` provided the clientId would be set to current clients`s identifier.

            Returns:
                :class:`~plexapi.sync.SyncItem`: an instance of created syncItem.

            Raises:
                :exc:`~plexapi.exceptions.BadRequest`: When client with provided clientId wasn`t found.
                :exc:`~plexapi.exceptions.BadRequest`: Provided client doesn`t provides `sync-target`.
        """
        if not client and not clientId:
            clientId = X_PLEX_IDENTIFIER

        if not client:
            for device in self.devices():
                if device.clientIdentifier == clientId:
                    client = device
                    break

            if not client:
                raise BadRequest('Unable to find client by clientId=%s', clientId)

        if 'sync-target' not in client.provides:
            raise BadRequest('Received client doesn`t provides sync-target')

        params = {
            'SyncItem[title]': sync_item.title,
            'SyncItem[rootTitle]': sync_item.rootTitle,
            'SyncItem[metadataType]': sync_item.metadataType,
            'SyncItem[machineIdentifier]': sync_item.machineIdentifier,
            'SyncItem[contentType]': sync_item.contentType,
            'SyncItem[Policy][scope]': sync_item.policy.scope,
            'SyncItem[Policy][unwatched]': str(int(sync_item.policy.unwatched)),
            'SyncItem[Policy][value]': str(sync_item.policy.value if hasattr(sync_item.policy, 'value') else 0),
            'SyncItem[Location][uri]': sync_item.location,
            'SyncItem[MediaSettings][audioBoost]': str(sync_item.mediaSettings.audioBoost),
            'SyncItem[MediaSettings][maxVideoBitrate]': str(sync_item.mediaSettings.maxVideoBitrate),
            'SyncItem[MediaSettings][musicBitrate]': str(sync_item.mediaSettings.musicBitrate),
            'SyncItem[MediaSettings][photoQuality]': str(sync_item.mediaSettings.photoQuality),
            'SyncItem[MediaSettings][photoResolution]': sync_item.mediaSettings.photoResolution,
            'SyncItem[MediaSettings][subtitleSize]': str(sync_item.mediaSettings.subtitleSize),
            'SyncItem[MediaSettings][videoQuality]': str(sync_item.mediaSettings.videoQuality),
            'SyncItem[MediaSettings][videoResolution]': sync_item.mediaSettings.videoResolution,
        }

        url = SyncList.key.format(clientId=client.clientIdentifier)
        data = self.query(url, method=self._session.post, headers={
            'Content-type': 'x-www-form-urlencoded',
        }, params=params)

        return SyncItem(self, data, None, clientIdentifier=client.clientIdentifier)

    def claimToken(self):
        """ Returns a str, a new "claim-token", which you can use to register your new Plex Server instance to your
            account.
            See: https://hub.docker.com/r/plexinc/pms-docker/, https://www.plex.tv/claim/
        """
        response = self._session.get('https://plex.tv/api/claim/token.json', headers=self._headers(), timeout=TIMEOUT)
        if response.status_code not in (200, 201, 204):  # pragma: no cover
            codename = codes.get(response.status_code)[0]
            errtext = response.text.replace('\n', ' ')
            raise BadRequest('(%s) %s %s; %s' % (response.status_code, codename, response.url, errtext))
        return response.json()['token']

    def history(self, maxresults=9999999, mindate=None):
        """ Get Play History for all library sections on all servers for the owner.
            Parameters:
                maxresults (int): Only return the specified number of results (optional).
                mindate (datetime): Min datetime to return results from.
        """
        servers = [x for x in self.resources() if x.provides == 'server' and x.owned]
        hist = []
        for server in servers:
            conn = server.connect()
            hist.extend(conn.history(maxresults=maxresults, mindate=mindate, accountID=1))
        return hist

    def videoOnDemand(self):
        """ Returns a list of VOD Hub items :class:`~plexapi.library.Hub`
        """
        req = requests.get(self.VOD + 'hubs/', headers={'X-Plex-Token': self._token})
        elem = ElementTree.fromstring(req.text)
        return self.findItems(elem)

    def webShows(self):
        """ Returns a list of Webshow Hub items :class:`~plexapi.library.Hub`
        """
        req = requests.get(self.WEBSHOWS + 'hubs/', headers={'X-Plex-Token': self._token})
        elem = ElementTree.fromstring(req.text)
        return self.findItems(elem)

    def news(self):
        """ Returns a list of News Hub items :class:`~plexapi.library.Hub`
        """
        req = requests.get(self.NEWS + 'hubs/sections/all', headers={'X-Plex-Token': self._token})
        elem = ElementTree.fromstring(req.text)
        return self.findItems(elem)

    def podcasts(self):
        """ Returns a list of Podcasts Hub items :class:`~plexapi.library.Hub`
        """
        req = requests.get(self.PODCASTS + 'hubs/', headers={'X-Plex-Token': self._token})
        elem = ElementTree.fromstring(req.text)
        return self.findItems(elem)

    def tidal(self):
        """ Returns a list of tidal Hub items :class:`~plexapi.library.Hub`
        """
        req = requests.get(self.MUSIC + 'hubs/', headers={'X-Plex-Token': self._token})
        elem = ElementTree.fromstring(req.text)
        return self.findItems(elem)

<<<<<<< HEAD
    def onlineMediaSources(self):
        """ Returns an user account Online Media Sourcessettings :class:`~plexapi.myplex.AccountOptOut`
        """
        services = []
        optOuts = self.SETTINGS.format(userUUID=self.uuid) + '/opt_outs'
        req = requests.get(optOuts,
                           headers={'X-Plex-Token': self._token,
                                    'X-Plex-Client-Identifier': X_PLEX_IDENTIFIER})
        elem = ElementTree.fromstring(req.text)
        for item in elem.iter('optOut'):
            service = AccountOptOut(data=item, server=self._server)
            service._initpath = optOuts
            services.append(service)

        return services

    def settings(self):
        """ Returns an user account settings :class:`~plexapi.myplex.AccountSettings`
        """
        req = requests.get(self.SETTINGS.format(userUUID=self.uuid),
                           headers={'X-Plex-Token': self._token,
                                    'X-Plex-Client-Identifier': X_PLEX_IDENTIFIER})
        elem = ElementTree.fromstring(req.text)
        for item in elem.iter('setting'):
            return AccountSettings(data=item, server=self._server)
=======
    def link(self, pin):
        """ Link a device to the account using a pin code.

            Parameters:
                pin (str): The 4 digit link pin code.
        """
        headers = {
            'Content-Type': 'application/x-www-form-urlencoded',
            'X-Plex-Product': 'Plex SSO'
        }
        data = {'code': pin}
        self.query(self.LINK, self._session.put, headers=headers, data=data)
>>>>>>> ed0532c0


class MyPlexUser(PlexObject):
    """ This object represents non-signed in users such as friends and linked
        accounts. NOTE: This should not be confused with the :class:`~plexapi.myplex.MyPlexAccount`
        which is your specific account. The raw xml for the data presented here
        can be found at: https://plex.tv/api/users/

        Attributes:
            TAG (str): 'User'
            key (str): 'https://plex.tv/api/users/'
            allowCameraUpload (bool): True if this user can upload images.
            allowChannels (bool): True if this user has access to channels.
            allowSync (bool): True if this user can sync.
            email (str): User's email address (user@gmail.com).
            filterAll (str): Unknown.
            filterMovies (str): Unknown.
            filterMusic (str): Unknown.
            filterPhotos (str): Unknown.
            filterTelevision (str): Unknown.
            home (bool): Unknown.
            id (int): User's Plex account ID.
            protected (False): Unknown (possibly SSL enabled?).
            recommendationsPlaylistId (str): Unknown.
            restricted (str): Unknown.
            thumb (str): Link to the users avatar.
            title (str): Seems to be an aliad for username.
            username (str): User's username.
            servers: Servers shared between user and friend
    """
    TAG = 'User'
    key = 'https://plex.tv/api/users/'

    def _loadData(self, data):
        """ Load attribute values from Plex XML response. """
        self._data = data
        self.friend = self._initpath == self.key
        self.allowCameraUpload = utils.cast(bool, data.attrib.get('allowCameraUpload'))
        self.allowChannels = utils.cast(bool, data.attrib.get('allowChannels'))
        self.allowSync = utils.cast(bool, data.attrib.get('allowSync'))
        self.email = data.attrib.get('email')
        self.filterAll = data.attrib.get('filterAll')
        self.filterMovies = data.attrib.get('filterMovies')
        self.filterMusic = data.attrib.get('filterMusic')
        self.filterPhotos = data.attrib.get('filterPhotos')
        self.filterTelevision = data.attrib.get('filterTelevision')
        self.home = utils.cast(bool, data.attrib.get('home'))
        self.id = utils.cast(int, data.attrib.get('id'))
        self.protected = utils.cast(bool, data.attrib.get('protected'))
        self.recommendationsPlaylistId = data.attrib.get('recommendationsPlaylistId')
        self.restricted = data.attrib.get('restricted')
        self.thumb = data.attrib.get('thumb')
        self.title = data.attrib.get('title', '')
        self.username = data.attrib.get('username', '')
        self.servers = self.findItems(data, MyPlexServerShare)
        for server in self.servers:
            server.accountID = self.id

    def get_token(self, machineIdentifier):
        try:
            for item in self._server.query(self._server.FRIENDINVITE.format(machineId=machineIdentifier)):
                if utils.cast(int, item.attrib.get('userID')) == self.id:
                    return item.attrib.get('accessToken')
        except Exception:
            log.exception('Failed to get access token for %s' % self.title)

    def server(self, name):
        """ Returns the :class:`~plexapi.myplex.MyPlexServerShare` that matches the name specified.

            Parameters:
                name (str): Name of the server to return.
        """
        for server in self.servers:
            if name.lower() == server.name.lower():
                return server

        raise NotFound('Unable to find server %s' % name)

    def history(self, maxresults=9999999, mindate=None):
        """ Get all Play History for a user in all shared servers.
            Parameters:
                maxresults (int): Only return the specified number of results (optional).
                mindate (datetime): Min datetime to return results from.
        """
        hist = []
        for server in self.servers:
            hist.extend(server.history(maxresults=maxresults, mindate=mindate))
        return hist


class Section(PlexObject):
    """ This refers to a shared section. The raw xml for the data presented here
        can be found at: https://plex.tv/api/servers/{machineId}/shared_servers/{serverId}

        Attributes:
            TAG (str): section
            id (int): shared section id
            sectionKey (str): what key we use for this section
            title (str): Title of the section
            sectionId (str): shared section id
            type (str): movie, tvshow, artist
            shared (bool): If this section is shared with the user

    """
    TAG = 'Section'

    def _loadData(self, data):
        self._data = data
        # self.id = utils.cast(int, data.attrib.get('id'))  # Havnt decided if this should be changed.
        self.sectionKey = data.attrib.get('key')
        self.title = data.attrib.get('title')
        self.sectionId = data.attrib.get('id')
        self.type = data.attrib.get('type')
        self.shared = utils.cast(bool, data.attrib.get('shared'))

    def history(self, maxresults=9999999, mindate=None):
        """ Get all Play History for a user for this section in this shared server.
            Parameters:
                maxresults (int): Only return the specified number of results (optional).
                mindate (datetime): Min datetime to return results from.
        """
        server = self._server._server.resource(self._server.name).connect()
        return server.history(maxresults=maxresults, mindate=mindate,
                              accountID=self._server.accountID, librarySectionID=self.sectionKey)


class MyPlexServerShare(PlexObject):
    """ Represents a single user's server reference. Used for library sharing.

        Attributes:
            id (int): id for this share
            serverId (str): what id plex uses for this.
            machineIdentifier (str): The servers machineIdentifier
            name (str): The servers name
            lastSeenAt (datetime): Last connected to the server?
            numLibraries (int): Total number of libraries
            allLibraries (bool): True if all libraries is shared with this user.
            owned (bool): 1 if the server is owned by the user
            pending (bool): True if the invite is pending.

    """
    TAG = 'Server'

    def _loadData(self, data):
        """ Load attribute values from Plex XML response. """
        self._data = data
        self.id = utils.cast(int, data.attrib.get('id'))
        self.accountID = utils.cast(int, data.attrib.get('accountID'))
        self.serverId = utils.cast(int, data.attrib.get('serverId'))
        self.machineIdentifier = data.attrib.get('machineIdentifier')
        self.name = data.attrib.get('name')
        self.lastSeenAt = utils.toDatetime(data.attrib.get('lastSeenAt'))
        self.numLibraries = utils.cast(int, data.attrib.get('numLibraries'))
        self.allLibraries = utils.cast(bool, data.attrib.get('allLibraries'))
        self.owned = utils.cast(bool, data.attrib.get('owned'))
        self.pending = utils.cast(bool, data.attrib.get('pending'))

    def section(self, name):
        """ Returns the :class:`~plexapi.myplex.Section` that matches the name specified.

            Parameters:
                name (str): Name of the section to return.
        """
        for section in self.sections():
            if name.lower() == section.title.lower():
                return section

        raise NotFound('Unable to find section %s' % name)

    def sections(self):
        """ Returns a list of all :class:`~plexapi.myplex.Section` objects shared with this user.
        """
        url = MyPlexAccount.FRIENDSERVERS.format(machineId=self.machineIdentifier, serverId=self.id)
        data = self._server.query(url)
        sections = []

        for section in data.iter('Section'):
            if ElementTree.iselement(section):
                sections.append(Section(self, section, url))

        return sections

    def history(self, maxresults=9999999, mindate=None):
        """ Get all Play History for a user in this shared server.
            Parameters:
                maxresults (int): Only return the specified number of results (optional).
                mindate (datetime): Min datetime to return results from.
        """
        server = self._server.resource(self.name).connect()
        return server.history(maxresults=maxresults, mindate=mindate, accountID=self.accountID)


class MyPlexResource(PlexObject):
    """ This object represents resources connected to your Plex server that can provide
        content such as Plex Media Servers, iPhone or Android clients, etc. The raw xml
        for the data presented here can be found at:
        https://plex.tv/api/resources?includeHttps=1&includeRelay=1

        Attributes:
            TAG (str): 'Device'
            key (str): 'https://plex.tv/api/resources?includeHttps=1&includeRelay=1'
            accessToken (str): This resources accesstoken.
            clientIdentifier (str): Unique ID for this resource.
            connections (list): List of :class:`~plexapi.myplex.ResourceConnection` objects
                for this resource.
            createdAt (datetime): Timestamp this resource first connected to your server.
            device (str): Best guess on the type of device this is (PS, iPhone, Linux, etc).
            home (bool): Unknown
            lastSeenAt (datetime): Timestamp this resource last connected.
            name (str): Descriptive name of this resource.
            owned (bool): True if this resource is one of your own (you logged into it).
            platform (str): OS the resource is running (Linux, Windows, Chrome, etc.)
            platformVersion (str): Version of the platform.
            presence (bool): True if the resource is online
            product (str): Plex product (Plex Media Server, Plex for iOS, Plex Web, etc.)
            productVersion (str): Version of the product.
            provides (str): List of services this resource provides (client, server,
                player, pubsub-player, etc.)
            synced (bool): Unknown (possibly True if the resource has synced content?)
    """
    TAG = 'Device'
    key = 'https://plex.tv/api/resources?includeHttps=1&includeRelay=1'

    def _loadData(self, data):
        self._data = data
        self.name = data.attrib.get('name')
        self.accessToken = logfilter.add_secret(data.attrib.get('accessToken'))
        self.product = data.attrib.get('product')
        self.productVersion = data.attrib.get('productVersion')
        self.platform = data.attrib.get('platform')
        self.platformVersion = data.attrib.get('platformVersion')
        self.device = data.attrib.get('device')
        self.clientIdentifier = data.attrib.get('clientIdentifier')
        self.createdAt = utils.toDatetime(data.attrib.get('createdAt'))
        self.lastSeenAt = utils.toDatetime(data.attrib.get('lastSeenAt'))
        self.provides = data.attrib.get('provides')
        self.owned = utils.cast(bool, data.attrib.get('owned'))
        self.home = utils.cast(bool, data.attrib.get('home'))
        self.synced = utils.cast(bool, data.attrib.get('synced'))
        self.presence = utils.cast(bool, data.attrib.get('presence'))
        self.connections = self.findItems(data, ResourceConnection)
        self.publicAddressMatches = utils.cast(bool, data.attrib.get('publicAddressMatches'))
        # This seems to only be available if its not your device (say are shared server)
        self.httpsRequired = utils.cast(bool, data.attrib.get('httpsRequired'))
        self.ownerid = utils.cast(int, data.attrib.get('ownerId', 0))
        self.sourceTitle = data.attrib.get('sourceTitle')  # owners plex username.

    def connect(self, ssl=None, timeout=None):
        """ Returns a new :class:`~plexapi.server.PlexServer` or :class:`~plexapi.client.PlexClient` object.
            Often times there is more than one address specified for a server or client.
            This function will prioritize local connections before remote and HTTPS before HTTP.
            After trying to connect to all available addresses for this resource and
            assuming at least one connection was successful, the PlexServer object is built and returned.

            Parameters:
                ssl (optional): Set True to only connect to HTTPS connections. Set False to
                    only connect to HTTP connections. Set None (default) to connect to any
                    HTTP or HTTPS connection.

            Raises:
                :exc:`~plexapi.exceptions.NotFound`: When unable to connect to any addresses for this resource.
        """
        # Sort connections from (https, local) to (http, remote)
        # Only check non-local connections unless we own the resource
        connections = sorted(self.connections, key=lambda c: c.local, reverse=True)
        owned_or_unowned_non_local = lambda x: self.owned or (not self.owned and not x.local)
        https = [c.uri for c in connections if owned_or_unowned_non_local(c)]
        http = [c.httpuri for c in connections if owned_or_unowned_non_local(c)]
        cls = PlexServer if 'server' in self.provides else PlexClient
        # Force ssl, no ssl, or any (default)
        if ssl is True: connections = https
        elif ssl is False: connections = http
        else: connections = https + http
        # Try connecting to all known resource connections in parellel, but
        # only return the first server (in order) that provides a response.
        listargs = [[cls, url, self.accessToken, timeout] for url in connections]
        log.info('Testing %s resource connections..', len(listargs))
        results = utils.threaded(_connect, listargs)
        return _chooseConnection('Resource', self.name, results)


class ResourceConnection(PlexObject):
    """ Represents a Resource Connection object found within the
        :class:`~plexapi.myplex.MyPlexResource` objects.

        Attributes:
            TAG (str): 'Connection'
            address (str): Local IP address
            httpuri (str): Full local address
            local (bool): True if local
            port (int): 32400
            protocol (str): HTTP or HTTPS
            uri (str): External address
    """
    TAG = 'Connection'

    def _loadData(self, data):
        self._data = data
        self.protocol = data.attrib.get('protocol')
        self.address = data.attrib.get('address')
        self.port = utils.cast(int, data.attrib.get('port'))
        self.uri = data.attrib.get('uri')
        self.local = utils.cast(bool, data.attrib.get('local'))
        self.httpuri = 'http://%s:%s' % (self.address, self.port)
        self.relay = utils.cast(bool, data.attrib.get('relay'))


class MyPlexDevice(PlexObject):
    """ This object represents resources connected to your Plex server that provide
        playback ability from your Plex Server, iPhone or Android clients, Plex Web,
        this API, etc. The raw xml for the data presented here can be found at:
        https://plex.tv/devices.xml

        Attributes:
            TAG (str): 'Device'
            key (str): 'https://plex.tv/devices.xml'
            clientIdentifier (str): Unique ID for this resource.
            connections (list): List of connection URIs for the device.
            device (str): Best guess on the type of device this is (Linux, iPad, AFTB, etc).
            id (str): MyPlex ID of the device.
            model (str): Model of the device (bueller, Linux, x86_64, etc.)
            name (str): Hostname of the device.
            platform (str): OS the resource is running (Linux, Windows, Chrome, etc.)
            platformVersion (str): Version of the platform.
            product (str): Plex product (Plex Media Server, Plex for iOS, Plex Web, etc.)
            productVersion (string): Version of the product.
            provides (str): List of services this resource provides (client, controller,
                sync-target, player, pubsub-player).
            publicAddress (str): Public IP address.
            screenDensity (str): Unknown
            screenResolution (str): Screen resolution (750x1334, 1242x2208, etc.)
            token (str): Plex authentication token for the device.
            vendor (str): Device vendor (ubuntu, etc).
            version (str): Unknown (1, 2, 1.3.3.3148-b38628e, 1.3.15, etc.)
    """
    TAG = 'Device'
    key = 'https://plex.tv/devices.xml'

    def _loadData(self, data):
        self._data = data
        self.name = data.attrib.get('name')
        self.publicAddress = data.attrib.get('publicAddress')
        self.product = data.attrib.get('product')
        self.productVersion = data.attrib.get('productVersion')
        self.platform = data.attrib.get('platform')
        self.platformVersion = data.attrib.get('platformVersion')
        self.device = data.attrib.get('device')
        self.model = data.attrib.get('model')
        self.vendor = data.attrib.get('vendor')
        self.provides = data.attrib.get('provides')
        self.clientIdentifier = data.attrib.get('clientIdentifier')
        self.version = data.attrib.get('version')
        self.id = data.attrib.get('id')
        self.token = logfilter.add_secret(data.attrib.get('token'))
        self.screenResolution = data.attrib.get('screenResolution')
        self.screenDensity = data.attrib.get('screenDensity')
        self.createdAt = utils.toDatetime(data.attrib.get('createdAt'))
        self.lastSeenAt = utils.toDatetime(data.attrib.get('lastSeenAt'))
        self.connections = [connection.attrib.get('uri') for connection in data.iter('Connection')]

    def connect(self, timeout=None):
        """ Returns a new :class:`~plexapi.client.PlexClient` or :class:`~plexapi.server.PlexServer`
            Sometimes there is more than one address specified for a server or client.
            After trying to connect to all available addresses for this client and assuming
            at least one connection was successful, the PlexClient object is built and returned.

            Raises:
                :exc:`~plexapi.exceptions.NotFound`: When unable to connect to any addresses for this device.
        """
        cls = PlexServer if 'server' in self.provides else PlexClient
        listargs = [[cls, url, self.token, timeout] for url in self.connections]
        log.info('Testing %s device connections..', len(listargs))
        results = utils.threaded(_connect, listargs)
        return _chooseConnection('Device', self.name, results)

    def delete(self):
        """ Remove this device from your account. """
        key = 'https://plex.tv/devices/%s.xml' % self.id
        self._server.query(key, self._server._session.delete)

    def syncItems(self):
        """ Returns an instance of :class:`~plexapi.sync.SyncList` for current device.

            Raises:
                :exc:`~plexapi.exceptions.BadRequest`: when the device doesn`t provides `sync-target`.
        """
        if 'sync-target' not in self.provides:
            raise BadRequest('Requested syncList for device which do not provides sync-target')

        return self._server.syncItems(client=self)


class MyPlexPinLogin(object):
    """
        MyPlex PIN login class which supports getting the four character PIN which the user must
        enter on https://plex.tv/link to authenticate the client and provide an access token to
        create a :class:`~plexapi.myplex.MyPlexAccount` instance.
        This helper class supports a polling, threaded and callback approach.

        - The polling approach expects the developer to periodically check if the PIN login was
          successful using :func:`~plexapi.myplex.MyPlexPinLogin.checkLogin`.
        - The threaded approach expects the developer to call
          :func:`~plexapi.myplex.MyPlexPinLogin.run` and then at a later time call
          :func:`~plexapi.myplex.MyPlexPinLogin.waitForLogin` to wait for and check the result.
        - The callback approach is an extension of the threaded approach and expects the developer
          to pass the `callback` parameter to the call to :func:`~plexapi.myplex.MyPlexPinLogin.run`.
          The callback will be called when the thread waiting for the PIN login to succeed either
          finishes or expires. The parameter passed to the callback is the received authentication
          token or `None` if the login expired.

        Parameters:
            session (requests.Session, optional): Use your own session object if you want to
                cache the http responses from PMS
            requestTimeout (int): timeout in seconds on initial connect to plex.tv (default config.TIMEOUT).

        Attributes:
            PINS (str): 'https://plex.tv/api/v2/pins'
            CHECKPINS (str): 'https://plex.tv/api/v2/pins/{pinid}'
            LINK (str): 'https://plex.tv/api/v2/pins/link'
            POLLINTERVAL (int): 1
            finished (bool): Whether the pin login has finished or not.
            expired (bool): Whether the pin login has expired or not.
            token (str): Token retrieved through the pin login.
            pin (str): Pin to use for the login on https://plex.tv/link.
    """
    PINS = 'https://plex.tv/api/v2/pins'               # get
    CHECKPINS = 'https://plex.tv/api/v2/pins/{pinid}'  # get
    POLLINTERVAL = 1

    def __init__(self, session=None, requestTimeout=None, headers=None):
        super(MyPlexPinLogin, self).__init__()
        self._session = session or requests.Session()
        self._requestTimeout = requestTimeout or TIMEOUT
        self.headers = headers

        self._loginTimeout = None
        self._callback = None
        self._thread = None
        self._abort = False
        self._id = None
        self._code = None
        self._getCode()

        self.finished = False
        self.expired = False
        self.token = None

    @property
    def pin(self):
        return self._code

    def run(self, callback=None, timeout=None):
        """ Starts the thread which monitors the PIN login state.
            Parameters:
                callback (Callable[str]): Callback called with the received authentication token (optional).
                timeout (int): Timeout in seconds waiting for the PIN login to succeed (optional).

            Raises:
                :class:`RuntimeError`: If the thread is already running.
                :class:`RuntimeError`: If the PIN login for the current PIN has expired.
        """
        if self._thread and not self._abort:
            raise RuntimeError('MyPlexPinLogin thread is already running')
        if self.expired:
            raise RuntimeError('MyPlexPinLogin has expired')

        self._loginTimeout = timeout
        self._callback = callback
        self._abort = False
        self.finished = False
        self._thread = threading.Thread(target=self._pollLogin, name='plexapi.myplex.MyPlexPinLogin')
        self._thread.start()

    def waitForLogin(self):
        """ Waits for the PIN login to succeed or expire.
            Parameters:
                callback (Callable[str]): Callback called with the received authentication token (optional).
                timeout (int): Timeout in seconds waiting for the PIN login to succeed (optional).

            Returns:
                `True` if the PIN login succeeded or `False` otherwise.
        """
        if not self._thread or self._abort:
            return False

        self._thread.join()
        if self.expired or not self.token:
            return False

        return True

    def stop(self):
        """ Stops the thread monitoring the PIN login state. """
        if not self._thread or self._abort:
            return

        self._abort = True
        self._thread.join()

    def checkLogin(self):
        """ Returns `True` if the PIN login has succeeded. """
        if self._thread:
            return False

        try:
            return self._checkLogin()
        except Exception:
            self.expired = True
            self.finished = True

        return False

    def _getCode(self):
        url = self.PINS
        response = self._query(url, self._session.post)
        if not response:
            return None

        self._id = response.attrib.get('id')
        self._code = response.attrib.get('code')

        return self._code

    def _checkLogin(self):
        if not self._id:
            return False

        if self.token:
            return True

        url = self.CHECKPINS.format(pinid=self._id)
        response = self._query(url)
        if not response:
            return False

        token = response.attrib.get('authToken')
        if not token:
            return False

        self.token = token
        self.finished = True
        return True

    def _pollLogin(self):
        try:
            start = time.time()
            while not self._abort and (not self._loginTimeout or (time.time() - start) < self._loginTimeout):
                try:
                    result = self._checkLogin()
                except Exception:
                    self.expired = True
                    break

                if result:
                    break

                time.sleep(self.POLLINTERVAL)

            if self.token and self._callback:
                self._callback(self.token)
        finally:
            self.finished = True

    def _headers(self, **kwargs):
        """ Returns dict containing base headers for all requests for pin login. """
        headers = BASE_HEADERS.copy()
        if self.headers:
            headers.update(self.headers)
        headers.update(kwargs)
        return headers

    def _query(self, url, method=None, headers=None, **kwargs):
        method = method or self._session.get
        log.debug('%s %s', method.__name__.upper(), url)
        headers = headers or self._headers()
        response = method(url, headers=headers, timeout=self._requestTimeout, **kwargs)
        if not response.ok:  # pragma: no cover
            codename = codes.get(response.status_code)[0]
            errtext = response.text.replace('\n', ' ')
            raise BadRequest('(%s) %s %s; %s' % (response.status_code, codename, response.url, errtext))
        data = response.text.encode('utf8')
        return ElementTree.fromstring(data) if data.strip() else None


def _connect(cls, url, token, timeout, results, i, job_is_done_event=None):
    """ Connects to the specified cls with url and token. Stores the connection
        information to results[i] in a threadsafe way.

        Arguments:
            cls: the class which is responsible for establishing connection, basically it's
                 :class:`~plexapi.client.PlexClient` or :class:`~plexapi.server.PlexServer`
            url (str): url which should be passed as `baseurl` argument to cls.__init__()
            token (str): authentication token which should be passed as `baseurl` argument to cls.__init__()
            timeout (int): timeout which should be passed as `baseurl` argument to cls.__init__()
            results (list): pre-filled list for results
            i (int): index of current job, should be less than len(results)
            job_is_done_event (:class:`~threading.Event`): is X_PLEX_ENABLE_FAST_CONNECT is True then the
                  event would be set as soon the connection is established
    """
    starttime = time.time()
    try:
        device = cls(baseurl=url, token=token, timeout=timeout)
        runtime = int(time.time() - starttime)
        results[i] = (url, token, device, runtime)
        if X_PLEX_ENABLE_FAST_CONNECT and job_is_done_event:
            job_is_done_event.set()
    except Exception as err:
        runtime = int(time.time() - starttime)
        log.error('%s: %s', url, err)
        results[i] = (url, token, None, runtime)


def _chooseConnection(ctype, name, results):
    """ Chooses the first (best) connection from the given _connect results. """
    # At this point we have a list of result tuples containing (url, token, PlexServer, runtime)
    # or (url, token, None, runtime) in the case a connection could not be established.
    for url, token, result, runtime in results:
        okerr = 'OK' if result else 'ERR'
        log.info('%s connection %s (%ss): %s?X-Plex-Token=%s', ctype, okerr, runtime, url, token)
    results = [r[2] for r in results if r and r[2] is not None]
    if results:
        log.info('Connecting to %s: %s?X-Plex-Token=%s', ctype, results[0]._baseurl, results[0]._token)
        return results[0]
    raise NotFound('Unable to connect to %s: %s' % (ctype.lower(), name))


class AccountSettings(PlexObject):
    """ Represents a single Account Setting
        'https://plex.tv/api/v2/user/{userUUID}/settings'

        Attributes:
            id (str): Unknown. "experience"?
            type (str): "json"
            value (dict): Lots of user server, library,
                          and other endpoints and settings
            hidden (str): Unknown. Are these settings hidden?
            updatedAt (datetime): Datetime last updated
    """

    def _loadData(self, data):
        self.id = data.attrib.get('id')
        self.type = data.attrib.get('type')
        self.value = eval(self.values(data.attrib.get('value')))
        self.hidden = data.attrib.get('hidden')
        self.updatedAt = utils.toDatetime(data.attrib.get('updatedAt'))

    def values(self, value):
        return value.replace(':false', ':False').replace(':true', ':True').replace(':null', ':None')


class AccountOptOut(PlexObject):
    """ Represents a single AccountOptOut
        'https://plex.tv/api/v2/user/{userUUID}/settings/opt_outs'

        Attributes:
            key (str): Online Media Source key
            value (str): Online Media Source opt_in or opt_out
    """

    CHOICES = ['opt_in', 'opt_out', 'opt_out_managed']

    def _loadData(self, data):
        self.key = data.attrib.get('key')
        self.value = data.attrib.get('value')

    def updateOptOut(self, option):
        if option not in self.CHOICES:
            raise NotFound('%s not found in available choices: %s' % (option, self.CHOICES))
        if option == self.value:
            raise BadRequest('OptOut option is already set to %s' % option)
        url = self._initpath + '?key=%s&value=%s&' % (self.key, option)
        self._server.query(url, method=self._server._session.post)<|MERGE_RESOLUTION|>--- conflicted
+++ resolved
@@ -76,11 +76,8 @@
     REQUESTS = 'https://plex.tv/api/invites/requests'                                           # get
     SIGNIN = 'https://plex.tv/users/sign_in.xml'                                                # get with auth
     WEBHOOKS = 'https://plex.tv/api/v2/user/webhooks'                                           # get, post with data
-<<<<<<< HEAD
     SETTINGS = 'https://plex.tv/api/v2/user/{userUUID}/settings'
-=======
     LINK = 'https://plex.tv/api/v2/pins/link'                                                   # put
->>>>>>> ed0532c0
     # Hub sections
     VOD = 'https://vod.provider.plex.tv/'                                                       # get
     WEBSHOWS = 'https://webshows.provider.plex.tv/'                                             # get
@@ -689,7 +686,6 @@
         elem = ElementTree.fromstring(req.text)
         return self.findItems(elem)
 
-<<<<<<< HEAD
     def onlineMediaSources(self):
         """ Returns an user account Online Media Sourcessettings :class:`~plexapi.myplex.AccountOptOut`
         """
@@ -715,7 +711,7 @@
         elem = ElementTree.fromstring(req.text)
         for item in elem.iter('setting'):
             return AccountSettings(data=item, server=self._server)
-=======
+
     def link(self, pin):
         """ Link a device to the account using a pin code.
 
@@ -728,7 +724,6 @@
         }
         data = {'code': pin}
         self.query(self.LINK, self._session.put, headers=headers, data=data)
->>>>>>> ed0532c0
 
 
 class MyPlexUser(PlexObject):
