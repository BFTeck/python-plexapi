# -*- coding: utf-8 -*-
<<<<<<< HEAD
import logging

from plexapi import log, utils
from plexapi import X_PLEX_CONTAINER_SIZE
from plexapi.compat import unquote
from plexapi.media import MediaTag, Genre, Role, Director
=======
from plexapi import X_PLEX_CONTAINER_SIZE, log, utils
from plexapi.compat import unquote
>>>>>>> f17b398f
from plexapi.exceptions import BadRequest, NotFound
from plexapi.media import MediaTag


class Library(object):
    """ Represents a PlexServer library. This contains all sections of media defined
        in your Plex server including video, shows and audio.

        Attributes:
            identifier (str): Unknown ('com.plexapp.plugins.library').
            mediaTagVersion (str): Unknown (/system/bundle/media/flags/)
            server (:class:`~plexapi.server.PlexServer`): PlexServer this client is connected to.
            title1 (str): 'Plex Library' (not sure how useful this is).
            title2 (str): Second title (this is blank on my setup).
    """

    def __init__(self, server, data):
        self.identifier = data.attrib.get('identifier')
        self.mediaTagVersion = data.attrib.get('mediaTagVersion')
        self.server = server
        self.title1 = data.attrib.get('title1')
        self.title2 = data.attrib.get('title2')
        self._sectionsByID = {}  # cached Section UUIDs

    def __repr__(self):
        return '<Library:%s>' % self.title1.encode('utf8')

    def sections(self):
        """ Returns a list of all media sections in this library. Library sections may be any of
            :class:`~plexapi.library.MovieSection`, :class:`~plexapi.library.ShowSection`,
            :class:`~plexapi.library.MusicSection`, :class:`~plexapi.library.PhotoSection`.
        """
        items = []
        SECTION_TYPES = {
            MovieSection.TYPE: MovieSection,
            ShowSection.TYPE: ShowSection,
            MusicSection.TYPE: MusicSection,
            PhotoSection.TYPE: PhotoSection,
        }
        path = '/library/sections'
        for elem in self.server.query(path):
            stype = elem.attrib['type']
            if stype in SECTION_TYPES:
                cls = SECTION_TYPES[stype]
                section = cls(self.server, elem, path)
                self._sectionsByID[section.key] = section
                items.append(section)
        return items

    def section(self, title=None):
        """ Returns the :class:`~plexapi.library.LibrarySection` that matches the specified title.

            Parameters:
                title (str): Title of the section to return.

            Raises:
                :class:`~plexapi.exceptions.NotFound`: Invalid library section title.
        """
        for item in self.sections():
            if item.title == title:
                return item
        raise NotFound('Invalid library section: %s' % title)

    def sectionByID(self, sectionID):
        """ Returns the :class:`~plexapi.library.LibrarySection` that matches the specified sectionID.

            Parameters:
                sectionID (int): ID of the section to return.
        """
        if not self._sectionsByID or sectionID not in self._sectionsByID:
            self.sections()
        return self._sectionsByID[sectionID]

    def all(self):
        """ Returns a list of all media from all library sections.
            This may be a very large dataset to retrieve.
        """
        return [item for section in self.sections() for item in section.all()]

    def onDeck(self):
        """ Returns a list of all media items on deck. """
        return utils.listItems(self.server, '/library/onDeck')

    def recentlyAdded(self):
        """ Returns a list of all media items recently added. """
        return utils.listItems(self.server, '/library/recentlyAdded')

    def get(self, title):  # this should use hub search when its merged
        """ Return the first item from all items with the specified title.

            Parameters:
                title (str): Title of the item to return.
        """
        for i in self.all():
            if i.title.lower() == title.lower():
                return i

    def getByKey(self, key):
        """ Return the first item from all items with the specified key.

            Parameters:
                key (str): Key of the item to return.
        """
        return utils.findKey(self.server, key)

    def search(self, title=None, libtype=None, **kwargs):
        """ Searching within a library section is much more powerful. It seems certain
            attributes on the media objects can be targeted to filter this search down
            a bit, but I havent found the documentation for it.

            Example: "studio=Comedy%20Central" or "year=1999" "title=Kung Fu" all work. Other items
            such as actor=<id> seem to work, but require you already know the id of the actor.
            TLDR: This is untested but seems to work. Use library section search when you can.
        """
        args = {}
        if title:
            args['title'] = title
        if libtype:
            args['type'] = utils.searchType(libtype)
        for attr, value in kwargs.items():
            args[attr] = value
        query = '/library/all%s' % utils.joinArgs(args)
        return utils.listItems(self.server, query)

    def cleanBundles(self):
        """ Poster images and other metadata for items in your library are kept in "bundle"
            packages. When you remove items from your library, these bundles aren't immediately
            removed. Removing these old bundles can reduce the size of your install. By default, your
            server will automatically clean up old bundles once a week as part of Scheduled Tasks.
        """
        # TODO: Should this check the response for success or the correct mediaprefix?
        self.server.query('/library/clean/bundles')

    def emptyTrash(self):
        """ If a library has items in the Library Trash, use this option to empty the Trash. """
        for section in self.sections():
            section.emptyTrash()

    def optimize(self):
        """ The Optimize option cleans up the server database from unused or fragmented data.
            For example, if you have deleted or added an entire library or many items in a
            library, you may like to optimize the database.
        """
        self.server.query('/library/optimize')

    def refresh(self):
        """ Refresh the metadata for the entire library. This will fetch fresh metadata for
            all contents in the library, including items that already have metadata.
        """
        self.server.query('/library/sections/all/refresh')

    def __len__(self):
        return len(self.sections())


class LibrarySection(object):
    """ Base class for a single library section.

        Parameters:
            server (:class:`~plexapi.server.PlexServer`): PlexServer object this library section is from.
            data (ElementTree): Response from PlexServer used to build this object (optional).
            initpath (str): Relative path requested when retrieving specified `data` (optional).

        Attributes:
            server (:class:`~plexapi.server.PlexServer`): Server this client is connected to.
            initpath (str): Path requested when building this object.
            agent (str): Unknown (com.plexapp.agents.imdb, etc)
            allowSync (bool): True if you allow syncing content from this section.
            art (str): Wallpaper artwork used to respresent this section.
            composite (str): Composit image used to represent this section.
            createdAt (datetime): Datetime this library section was created.
            filters (str): Unknown
            key (str): Key (or ID) of this library section.
            language (str): Language represented in this section (en, xn, etc).
            locations (str): Paths on disk where section content is stored.
            refreshing (str): True if this section is currently being refreshed.
            scanner (str): Internal scanner used to find media (Plex Movie Scanner, Plex Premium Music Scanner, etc.)
            thumb (str): Thumbnail image used to represent this section.
            title (str): Title of this section.
            type (str): Type of content section represents (movie, artist, photo, show).
            updatedAt (datetime): Datetime this library section was last updated.
            uuid (str): Unique id for this section (32258d7c-3e6c-4ac5-98ad-bad7a3b78c63)
    """
    ALLOWED_FILTERS = ()
    ALLOWED_SORT = ()
    BOOLEAN_FILTERS = ('unwatched', 'duplicate')

    def __init__(self, server, data, initpath):
        self.server = server
        self.initpath = initpath
        self.agent = data.attrib.get('agent')
        self.allowSync = utils.cast(bool, data.attrib.get('allowSync'))
        self.art = data.attrib.get('art')
        self.composite = data.attrib.get('composite')
        self.createdAt = utils.toDatetime(data.attrib.get('createdAt'))
        self.filters = data.attrib.get('filters')
        self.key = data.attrib.get('key')
        self.language = data.attrib.get('language')
        self.locations = utils.findLocations(data)
        self.refreshing = utils.cast(bool, data.attrib.get('refreshing'))
        self.scanner = data.attrib.get('scanner')
        self.thumb = data.attrib.get('thumb')
        self.title = data.attrib.get('title')
        self.type = data.attrib.get('type')
        self.updatedAt = utils.toDatetime(data.attrib.get('updatedAt'))
        self.uuid = data.attrib.get('uuid')

    def __repr__(self):
        title = self.title.replace(' ', '.')[0:20]
        return '<%s:%s>' % (self.__class__.__name__, title.encode('utf8'))

    def get(self, title):
        """ Returns the media item with the specified title.

            Parameters:
                title (str): Title of the item to return.
        """
        path = '/library/sections/%s/all' % self.key
        return utils.findItem(self.server, path, title)

    def all(self):
        """ Returns a list of media from this library section. """
        return utils.listItems(self.server, '/library/sections/%s/all' % self.key)

    def onDeck(self):
        """ Returns a list of media items on deck from this library section. """
        return utils.listItems(self.server, '/library/sections/%s/onDeck' % self.key)

    def recentlyAdded(self, maxresults=50):
        """ Returns a list of media items recently added from this library section.

            Parameters:
                maxresults (int): Max number of items to return (default 50).
        """
        return self.search(sort='addedAt:desc', maxresults=maxresults)

    def analyze(self):
        """ Run an analysis on all of the items in this library section. """
        self.server.query('/library/sections/%s/analyze' % self.key, method=self.server.session.put)

    def emptyTrash(self):
        """ If a section has items in the Trash, use this option to empty the Trash. """
        self.server.query('/library/sections/%s/emptyTrash' % self.key)

    def refresh(self):
        """ Refresh the metadata for this library section. This will fetch fresh metadata for
            all contents in the section, including items that already have metadata.
        """
        self.server.query('/library/sections/%s/refresh' % self.key)

    def listChoices(self, category, libtype=None, **kwargs):
        """ Returns a list of :class:`~plexapi.library.FilterChoice` objects for the
            specified category and libtype. kwargs can be any of the same kwargs in
            :func:`plexapi.library.LibraySection.search()` to help narrow down the choices
            to only those that matter in your current context.

            Parameters:
                category (str): Category to list choices for (genre, contentRating, etc).
                libtype (int): Library type of item filter.
                **kwargs (dict): Additional kwargs to narrow down the choices.

            Raises:
                :class:`~plexapi.exceptions.BadRequest`: Cannot include kwarg equal to specified category.
        """
        if category in kwargs:
            raise BadRequest('Cannot include kwarg equal to specified category: %s' % category)
        args = {}
        for subcategory, value in kwargs.items():
            args[category] = self._cleanSearchFilter(subcategory, value)
        if libtype is not None:
            args['type'] = utils.searchType(libtype)
        query = '/library/sections/%s/%s%s' % (self.key, category, utils.joinArgs(args))
        return utils.listItems(self.server, query, bytag=True)

    def search(self, title=None, sort=None, maxresults=999999, libtype=None, **kwargs):
        """ Search the library. If there are many results, they will be fetched from the server
            in batches of X_PLEX_CONTAINER_SIZE amounts. If you're only looking for the first <num>
            results, it would be wise to set the maxresults option to that amount so this functions
            doesn't iterate over all results on the server.

            Parameters:
                title (str): General string query to search for (optional).
                sort (str): column:dir; column can be any of {addedAt, originallyAvailableAt, lastViewedAt,
                      titleSort, rating, mediaHeight, duration}. dir can be asc or desc (optional).
                maxresults (int): Only return the specified number of results (optional).
                libtype (str): Filter results to a spcifiec libtype (movie, show, episode, artist, album, track; optional).
                **kwargs (dict): Any of the available filters for the current library section. Partial string
                        matches allowed. Multiple matches OR together. All inputs will be compared with the
                        available options and a warning logged if the option does not appear valid.

                        * unwatched: Display or hide unwatched content (True, False). [all]
                        * duplicate: Display or hide duplicate items (True, False). [movie]
                        * actor: List of actors to search ([actor_or_id, ...]). [movie]
                        * collection: List of collections to search within ([collection_or_id, ...]). [all]
                        * contentRating: List of content ratings to search within ([rating_or_key, ...]). [movie,tv]
                        * country: List of countries to search within ([country_or_key, ...]). [movie,music]
                        * decade: List of decades to search within ([yyy0, ...]). [movie]
                        * director: List of directors to search ([director_or_id, ...]). [movie]
                        * genre: List Genres to search within ([genere_or_id, ...]). [all]
                        * network: List of TV networks to search within ([resolution_or_key, ...]). [tv]
                        * resolution: List of video resolutions to search within ([resolution_or_key, ...]). [movie]
                        * studio: List of studios to search within ([studio_or_key, ...]). [music]
                        * year: List of years to search within ([yyyy, ...]). [all]
        """
        # Cleanup the core arguments
        args = {}
        for category, value in kwargs.items():
            args[category] = self._cleanSearchFilter(category, value, libtype)
        if title is not None:
            args['title'] = title
        if sort is not None:
            args['sort'] = self._cleanSearchSort(sort)
        if libtype is not None:
            args['type'] = utils.searchType(libtype)
        # Iterate over the results
        results, subresults = [], '_init'
        args['X-Plex-Container-Start'] = 0
        args['X-Plex-Container-Size'] = min(X_PLEX_CONTAINER_SIZE, maxresults)
        while subresults and maxresults > len(results):
            query = '/library/sections/%s/all%s' % (
                self.key, utils.joinArgs(args))
            subresults = utils.listItems(self.server, query)
            results += subresults[:maxresults - len(results)]
            args['X-Plex-Container-Start'] += args['X-Plex-Container-Size']
        return results

    def _cleanSearchFilter(self, category, value, libtype=None):
        # check a few things before we begin
        if category not in self.ALLOWED_FILTERS:
            raise BadRequest('Unknown filter category: %s' % category)
        if category in self.BOOLEAN_FILTERS:
            return '1' if value else '0'
        if not isinstance(value, (list, tuple)):
            value = [value]
        # convert list of values to list of keys or ids
        result = set()
        choices = self.listChoices(category, libtype)
        lookup = {c.title.lower(): unquote(unquote(c.key)) for c in choices}
        allowed = set(c.key for c in choices)
        for item in value:
            item = str(item.id if isinstance(item, MediaTag) else item).lower()
            # find most logical choice(s) to use in url
            if item in allowed:
                result.add(item)
                continue
            if item in lookup:
                result.add(lookup[item])
                continue
            matches = [k for t, k in lookup.items() if item in t]
            if matches:
                map(result.add, matches)
                continue
            # nothing matched; use raw item value
            log.warning('Filter value not listed, using raw item value: %s' % item)
            result.add(item)
        return ','.join(result)

    def _cleanSearchSort(self, sort):
        sort = '%s:asc' % sort if ':' not in sort else sort
        scol, sdir = sort.lower().split(':')
        lookup = {s.lower(): s for s in self.ALLOWED_SORT}
        if scol not in lookup:
            raise BadRequest('Unknown sort column: %s' % scol)
        if sdir not in ('asc', 'desc'):
            raise BadRequest('Unknown sort dir: %s' % sdir)
        return '%s:%s' % (lookup[scol], sdir)


class MovieSection(LibrarySection):
    """ Represents a :class:`~plexapi.library.LibrarySection` section containing movies.

        Attributes:
            ALLOWED_FILTERS (list<str>): List of allowed search filters. ('unwatched',
                'duplicate', 'year', 'decade', 'genre', 'contentRating', 'collection',
                'director', 'actor', 'country', 'studio', 'resolution')
            ALLOWED_SORT (list<str>): List of allowed sorting keys. ('addedAt',
                'originallyAvailableAt', 'lastViewedAt', 'titleSort', 'rating',
                'mediaHeight', 'duration')
            TYPE (str): 'movie'
    """
    ALLOWED_FILTERS = ('unwatched', 'duplicate', 'year', 'decade', 'genre', 'contentRating',
        'collection', 'director', 'actor', 'country', 'studio', 'resolution')
    ALLOWED_SORT = ('addedAt', 'originallyAvailableAt', 'lastViewedAt', 'titleSort', 'rating',
        'mediaHeight', 'duration')
    TYPE = 'movie'


class ShowSection(LibrarySection):
    """ Represents a :class:`~plexapi.library.LibrarySection` section containing tv shows.

        Attributes:
            ALLOWED_FILTERS (list<str>): List of allowed search filters. ('unwatched',
                'year', 'genre', 'contentRating', 'network', 'collection')
            ALLOWED_SORT (list<str>): List of allowed sorting keys. ('addedAt', 'lastViewedAt',
                'originallyAvailableAt', 'titleSort', 'rating', 'unwatched')
            TYPE (str): 'show'
    """
    ALLOWED_FILTERS = ('unwatched', 'year', 'genre', 'contentRating', 'network', 'collection')
    ALLOWED_SORT = ('addedAt', 'lastViewedAt', 'originallyAvailableAt', 'titleSort',
        'rating', 'unwatched')
    TYPE = 'show'

    def searchShows(self, **kwargs):
        """ Search for a show. See :func:`~plexapi.library.LibrarySection.search()` for usage. """
        return self.search(libtype='show', **kwargs)

    def searchEpisodes(self, **kwargs):
        """ Search for an episode. See :func:`~plexapi.library.LibrarySection.search()` for usage. """
        return self.search(libtype='episode', **kwargs)

    def recentlyAdded(self, libtype='episode', maxresults=50):
        """ Returns a list of recently added episodes from this library section.

            Parameters:
                maxresults (int): Max number of items to return (default 50).
        """
        return self.search(sort='addedAt:desc', libtype=libtype, maxresults=maxresults)


class MusicSection(LibrarySection):
    """ Represents a :class:`~plexapi.library.LibrarySection` section containing music artists.

        Attributes:
            ALLOWED_FILTERS (list<str>): List of allowed search filters. ('genre',
                'country', 'collection')
            ALLOWED_SORT (list<str>): List of allowed sorting keys. ('addedAt',
                'lastViewedAt', 'viewCount', 'titleSort')
            TYPE (str): 'artist'
    """
    ALLOWED_FILTERS = ('genre', 'country', 'collection')
    ALLOWED_SORT = ('addedAt', 'lastViewedAt', 'viewCount', 'titleSort')
    TYPE = 'artist'

    def albums(self):
        """ Returns a list of :class:`~plexapi.audio.Album` objects in this section. """
        return utils.listItems(self.server, '/library/sections/%s/albums' % self.key)

    def searchArtists(self, **kwargs):
        """ Search for an artist. See :func:`~plexapi.library.LibrarySection.search()` for usage. """
        return self.search(libtype='artist', **kwargs)

    def searchAlbums(self, **kwargs):
        """ Search for an album. See :func:`~plexapi.library.LibrarySection.search()` for usage. """
        return self.search(libtype='album', **kwargs)

    def searchTracks(self, **kwargs):
        """ Search for a track. See :func:`~plexapi.library.LibrarySection.search()` for usage. """
        return self.search(libtype='track', **kwargs)


class PhotoSection(LibrarySection):
    """ Represents a :class:`~plexapi.library.LibrarySection` section containing photos.

        Attributes:
            ALLOWED_FILTERS (list<str>): List of allowed search filters. <NONE>
            ALLOWED_SORT (list<str>): List of allowed sorting keys. <NONE>
            TYPE (str): 'photo'
    """
    ALLOWED_FILTERS = ('all', 'iso', 'make', 'lens', 'aperture', 'exposure')
    ALLOWED_SORT = ()
    TYPE = 'photo'

    def searchAlbums(self, title, **kwargs): # lets use this for now.
        """ Search for an album. See :func:`~plexapi.library.LibrarySection.search()` for usage. """
        albums = utils.listItems(self.server, '/library/sections/%s/all?type=14' % self.key)
        return [i for i in albums if i.title.lower() == title.lower()]

    def searchPhotos(self, title, **kwargs):
        """ Search for a photo. See :func:`~plexapi.library.LibrarySection.search()` for usage. """
        photos = utils.listItems(self.server, '/library/sections/%s/all?type=13' % self.key)
        return [i for i in photos if i.title.lower() == title.lower()]


@utils.register_libtype
class Hub(object):
    TYPE = 'Hub'

    def __init__(self, server, data, initpath):
        self.server = server
        self.initpath = initpath
        self.type = data.attrib.get('type')
        self.hubIdentifier = data.attrib.get('hubIdentifier')
        self.title = data.attrib.get('title')
        self._items = []
        self.size = utils.cast(int, data.attrib.get('title'), 0)

        if self.type == 'genre':
            self._items = [Genre(self.server, elem) for elem in data]
        elif self.type == 'director':
            self._items = [Director(self.server, elem) for elem in data]
        elif self.type == 'actor':
            self._items = [Role(self.server, elem) for elem in data]
        else:
            for elem in data:
                try:
                    self._items.append(utils.buildItem(self.server, elem, '/hubs'))
                except Exception as e:
                    logging.exception('Failed %s to build %s' % (self.type, self.title))

    def __repr__(self):
        return '<Hub:%s>' % self.title.encode('utf8')

    def __len__(self):
        return self.size

    def all(self):
        return self._items


@utils.register_libtype
class FilterChoice(object):
    """ Represents a single filter choice. These objects are gathered when using filters
        while searching for library items and is the object returned in the result set of
        :func:`~plexapi.library.LibrarySection.listChoices()`.

        Attributes:
            server (:class:`~plexapi.server.PlexServer`): PlexServer this client is connected to.
            initpath (str): Relative path requested when retrieving specified `data` (optional).
            fastKey (str): API path to quickly list all items in this filter
                (/library/sections/<section>/all?genre=<key>)
            key (str): Short key (id) of this filter option (used ad <key> in fastKey above).
            thumb (str): Thumbnail used to represent this filter option.
            title (str): Human readable name for this filter option.
            type (str): Filter type (genre, contentRating, etc).
    """
    TYPE = 'Directory'

    def __init__(self, server, data, initpath):
        self.server = server
        self.initpath = initpath
        self.fastKey = data.attrib.get('fastKey')
        self.key = data.attrib.get('key')
        self.thumb = data.attrib.get('thumb')
        self.title = data.attrib.get('title')
        self.type = data.attrib.get('type')

    def __repr__(self):
        title = self.title.replace(' ', '.')[0:20]
        return '<%s:%s:%s>' % (self.__class__.__name__, self.key, title)<|MERGE_RESOLUTION|>--- conflicted
+++ resolved
@@ -1,15 +1,9 @@
 # -*- coding: utf-8 -*-
-<<<<<<< HEAD
+
 import logging
-
-from plexapi import log, utils
-from plexapi import X_PLEX_CONTAINER_SIZE
+from plexapi import X_PLEX_CONTAINER_SIZE, log, utils
 from plexapi.compat import unquote
 from plexapi.media import MediaTag, Genre, Role, Director
-=======
-from plexapi import X_PLEX_CONTAINER_SIZE, log, utils
-from plexapi.compat import unquote
->>>>>>> f17b398f
 from plexapi.exceptions import BadRequest, NotFound
 from plexapi.media import MediaTag
 
