--- conflicted
+++ resolved
@@ -663,17 +663,11 @@
         """
         # cleanup the core arguments
         args = {}
-<<<<<<< HEAD
-        for category, value in kwargs.items():
-            args[category], libtype = self._cleanSearchFilter(category, value, libtype)
-        if all([title, libtype]):
-=======
         for category, value in list(kwargs.items()):
             if category.split('__')[-1] not in OPERATORS:
                 args[category] = self._cleanSearchFilter(category, value, libtype)
                 del kwargs[category]
-        if title is not None:
->>>>>>> d3fbc4f2
+        if all([title, libtype]):
             args['title'] = title
         elif title is not None and libtype is None:
             args['title'], libtype = self._cleanSearchFilter('title', title)
