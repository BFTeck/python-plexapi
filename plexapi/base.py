# -*- coding: utf-8 -*-
import re
import weakref
from urllib.parse import quote_plus, urlencode
from xml.etree import ElementTree

from plexapi import log, utils
from plexapi.exceptions import BadRequest, NotFound, UnknownType, Unsupported

USER_DONT_RELOAD_FOR_KEYS = set()
_DONT_RELOAD_FOR_KEYS = {'key', 'session'}
_DONT_OVERWRITE_SESSION_KEYS = {'usernames', 'players', 'transcodeSessions', 'session'}
OPERATORS = {
    'exact': lambda v, q: v == q,
    'iexact': lambda v, q: v.lower() == q.lower(),
    'contains': lambda v, q: q in v,
    'icontains': lambda v, q: q.lower() in v.lower(),
    'ne': lambda v, q: v != q,
    'in': lambda v, q: v in q,
    'gt': lambda v, q: v > q,
    'gte': lambda v, q: v >= q,
    'lt': lambda v, q: v < q,
    'lte': lambda v, q: v <= q,
    'startswith': lambda v, q: v.startswith(q),
    'istartswith': lambda v, q: v.lower().startswith(q),
    'endswith': lambda v, q: v.endswith(q),
    'iendswith': lambda v, q: v.lower().endswith(q),
    'exists': lambda v, q: v is not None if q else v is None,
    'regex': lambda v, q: re.match(q, v),
    'iregex': lambda v, q: re.match(q, v, flags=re.IGNORECASE),
}


class PlexObject(object):
    """ Base class for all Plex objects.

        Parameters:
            server (:class:`~plexapi.server.PlexServer`): PlexServer this client is connected to (optional)
            data (ElementTree): Response from PlexServer used to build this object (optional).
            initpath (str): Relative path requested when retrieving specified `data` (optional).
            parent (:class:`~plexapi.base.PlexObject`): The parent object that this object is built from (optional).
    """
    TAG = None      # xml element tag
    TYPE = None     # xml element type
    key = None      # plex relative url

    def __init__(self, server, data, initpath=None, parent=None):
        self._server = server
        self._data = data
        self._initpath = initpath or self.key
        self._parent = weakref.ref(parent) if parent is not None else None
        self._details_key = None
        if data is not None:
            self._loadData(data)
        self._details_key = self._buildDetailsKey()
        self._autoReload = False

    def __repr__(self):
        uid = self._clean(self.firstAttr('_baseurl', 'key', 'id', 'playQueueID', 'uri'))
        name = self._clean(self.firstAttr('title', 'name', 'username', 'product', 'tag', 'value'))
        return '<%s>' % ':'.join([p for p in [self.__class__.__name__, uid, name] if p])

    def __setattr__(self, attr, value):
        # Don't overwrite session specific attr with []
        if attr in _DONT_OVERWRITE_SESSION_KEYS and value == []:
            value = getattr(self, attr, [])

        autoReload = self.__dict__.get('_autoReload')
        # Don't overwrite an attr with None unless it's a private variable or not auto reload
        if value is not None or attr.startswith('_') or attr not in self.__dict__ or not autoReload:
            self.__dict__[attr] = value

    def _clean(self, value):
        """ Clean attr value for display in __repr__. """
        if value:
            value = str(value).replace('/library/metadata/', '')
            value = value.replace('/children', '')
            value = value.replace('/accounts/', '')
            value = value.replace('/devices/', '')
            return value.replace(' ', '-')[:20]

    def _buildItem(self, elem, cls=None, initpath=None):
        """ Factory function to build objects based on registered PLEXOBJECTS. """
        # cls is specified, build the object and return
        initpath = initpath or self._initpath
        if cls is not None:
            return cls(self._server, elem, initpath, parent=self)
        # cls is not specified, try looking it up in PLEXOBJECTS
        etype = elem.attrib.get('streamType', elem.attrib.get('tagType', elem.attrib.get('type')))
        ehash = '%s.%s' % (elem.tag, etype) if etype else elem.tag
        ecls = utils.PLEXOBJECTS.get(ehash, utils.PLEXOBJECTS.get(elem.tag))
        # log.debug('Building %s as %s', elem.tag, ecls.__name__)
        if ecls is not None:
            return ecls(self._server, elem, initpath)
        raise UnknownType("Unknown library type <%s type='%s'../>" % (elem.tag, etype))

    def _buildItemOrNone(self, elem, cls=None, initpath=None):
        """ Calls :func:`~plexapi.base.PlexObject._buildItem` but returns
            None if elem is an unknown type.
        """
        try:
            return self._buildItem(elem, cls, initpath)
        except UnknownType:
            return None

    def _buildDetailsKey(self, **kwargs):
        """ Builds the details key with the XML include parameters.
            All parameters are included by default with the option to override each parameter
            or disable each parameter individually by setting it to False or 0.
        """
        details_key = self.key
        if details_key and hasattr(self, '_INCLUDES'):
            includes = {}
            for k, v in self._INCLUDES.items():
                value = kwargs.get(k, v)
                if value not in [False, 0, '0']:
                    includes[k] = 1 if value is True else value
            if includes:
                details_key += '?' + urlencode(sorted(includes.items()))
        return details_key

    def _isChildOf(self, **kwargs):
        """ Returns True if this object is a child of the given attributes.
            This will search the parent objects all the way to the top.

            Parameters:
                **kwargs (dict): The attributes and values to search for in the parent objects.
                    See all possible `**kwargs*` in :func:`~plexapi.base.PlexObject.fetchItem`.
        """
        obj = self
        while obj and obj._parent is not None:
            obj = obj._parent()
            if obj and obj._checkAttrs(obj._data, **kwargs):
                return True
        return False

    def _manuallyLoadXML(self, xml, cls=None):
        """ Manually load an XML string as a :class:`~plexapi.base.PlexObject`.

            Parameters:
                xml (str): The XML string to load.
                cls (:class:`~plexapi.base.PlexObject`): If you know the class of the
                    items to be fetched, passing this in will help the parser ensure
                    it only returns those items. By default we convert the xml elements
                    with the best guess PlexObjects based on tag and type attrs.
        """
        elem = ElementTree.fromstring(xml)
        return self._buildItemOrNone(elem, cls)

    def fetchItem(self, ekey, cls=None, **kwargs):
        """ Load the specified key to find and build the first item with the
            specified tag and attrs. If no tag or attrs are specified then
            the first item in the result set is returned.

            Parameters:
                ekey (str or int): Path in Plex to fetch items from. If an int is passed
                    in, the key will be translated to /library/metadata/<key>. This allows
                    fetching an item only knowing its key-id.
                cls (:class:`~plexapi.base.PlexObject`): If you know the class of the
                    items to be fetched, passing this in will help the parser ensure
                    it only returns those items. By default we convert the xml elements
                    with the best guess PlexObjects based on tag and type attrs.
                etag (str): Only fetch items with the specified tag.
                **kwargs (dict): Optionally add XML attribute to filter the items.
                    See :func:`~plexapi.base.PlexObject.fetchItems` for more details
                    on how this is used.
        """
        if ekey is None:
            raise BadRequest('ekey was not provided')
        if isinstance(ekey, int):
            ekey = '/library/metadata/%s' % ekey
        for elem in self._server.query(ekey):
            if self._checkAttrs(elem, **kwargs):
                return self._buildItem(elem, cls, ekey)
        clsname = cls.__name__ if cls else 'None'
        raise NotFound('Unable to find elem: cls=%s, attrs=%s' % (clsname, kwargs))

    def fetchItems(self, ekey, cls=None, container_start=None, container_size=None, **kwargs):
        """ Load the specified key to find and build all items with the specified tag
            and attrs.

            Parameters:
                ekey (str): API URL path in Plex to fetch items from.
                cls (:class:`~plexapi.base.PlexObject`): If you know the class of the
                    items to be fetched, passing this in will help the parser ensure
                    it only returns those items. By default we convert the xml elements
                    with the best guess PlexObjects based on tag and type attrs.
                etag (str): Only fetch items with the specified tag.
                container_start (None, int): offset to get a subset of the data
                container_size (None, int): How many items in data
                **kwargs (dict): Optionally add XML attribute to filter the items.
                    See the details below for more info.

            **Filtering XML Attributes**

            Any XML attribute can be filtered when fetching results. Filtering is done before
            the Python objects are built to help keep things speedy. For example, passing in
            ``viewCount=0`` will only return matching items where the view count is ``0``.
            Note that case matters when specifying attributes. Attributes futher down in the XML
            tree can be filtered by *prepending* the attribute with each element tag ``Tag__``.

            Examples:

                .. code-block:: python

                    fetchItem(ekey, viewCount=0)
                    fetchItem(ekey, contentRating="PG")
                    fetchItem(ekey, Genre__tag="Animation")
                    fetchItem(ekey, Media__videoCodec="h265")
                    fetchItem(ekey, Media__Part__container="mp4)

            Note that because some attribute names are already used as arguments to this
            function, such as ``tag``, you may still reference the attr tag by prepending an
            underscore. For example, passing in ``_tag='foobar'`` will return all items where
            ``tag='foobar'``.

            **Using PlexAPI Operators**

            Optionally, PlexAPI operators can be specified by *appending* it to the end of the
            attribute for more complex lookups. For example, passing in ``viewCount__gte=0``
            will return all items where ``viewCount >= 0``.

            List of Available Operators:

            * ``__contains``: Value contains specified arg.
            * ``__endswith``: Value ends with specified arg.
            * ``__exact``: Value matches specified arg.
            * ``__exists`` (*bool*): Value is or is not present in the attrs.
            * ``__gt``: Value is greater than specified arg.
            * ``__gte``: Value is greater than or equal to specified arg.
            * ``__icontains``: Case insensative value contains specified arg.
            * ``__iendswith``: Case insensative value ends with specified arg.
            * ``__iexact``: Case insensative value matches specified arg.
            * ``__in``: Value is in a specified list or tuple.
            * ``__iregex``: Case insensative value matches the specified regular expression.
            * ``__istartswith``: Case insensative value starts with specified arg.
            * ``__lt``: Value is less than specified arg.
            * ``__lte``: Value is less than or equal to specified arg.
            * ``__regex``: Value matches the specified regular expression.
            * ``__startswith``: Value starts with specified arg.

            Examples:

                .. code-block:: python

                    fetchItem(ekey, viewCount__gte=0)
                    fetchItem(ekey, Media__container__in=["mp4", "mkv"])
                    fetchItem(ekey, guid__iregex=r"(imdb:\/\/|themoviedb:\/\/)")
                    fetchItem(ekey, Media__Part__file__startswith="D:\\Movies")

        """
        url_kw = {}
        if container_start is not None:
            url_kw["X-Plex-Container-Start"] = container_start
        if container_size is not None:
            url_kw["X-Plex-Container-Size"] = container_size

        if ekey is None:
            raise BadRequest('ekey was not provided')
        data = self._server.query(ekey, params=url_kw)
        items = self.findItems(data, cls, ekey, **kwargs)

        librarySectionID = utils.cast(int, data.attrib.get('librarySectionID'))
        if librarySectionID:
            for item in items:
                item.librarySectionID = librarySectionID
        return items

    def findItems(self, data, cls=None, initpath=None, rtag=None, **kwargs):
        """ Load the specified data to find and build all items with the specified tag
            and attrs. See :func:`~plexapi.base.PlexObject.fetchItem` for more details
            on how this is used.
        """
        # filter on cls attrs if specified
        if cls and cls.TAG and 'tag' not in kwargs:
            kwargs['etag'] = cls.TAG
        if cls and cls.TYPE and 'type' not in kwargs:
            kwargs['type'] = cls.TYPE
        # rtag to iter on a specific root tag
        if rtag:
            data = next(data.iter(rtag), [])
        # loop through all data elements to find matches
        items = []
        for elem in data:
            if self._checkAttrs(elem, **kwargs):
                item = self._buildItemOrNone(elem, cls, initpath)
                if item is not None:
                    items.append(item)
        return items

    def firstAttr(self, *attrs):
        """ Return the first attribute in attrs that is not None. """
        for attr in attrs:
            value = getattr(self, attr, None)
            if value is not None:
                return value

    def listAttrs(self, data, attr, **kwargs):
        """ Return a list of values from matching attribute. """
        results = []
        for elem in data:
            kwargs['%s__exists' % attr] = True
            if self._checkAttrs(elem, **kwargs):
                results.append(elem.attrib.get(attr))
        return results

    def reload(self, key=None, **kwargs):
        """ Reload the data for this object from self.key.

            Parameters:
                key (string, optional): Override the key to reload.
                **kwargs (dict): A dictionary of XML include parameters to exclude or override.
                    All parameters are included by default with the option to override each parameter
                    or disable each parameter individually by setting it to False or 0.
                    See :class:`~plexapi.base.PlexPartialObject` for all the available include parameters.

            Example:

                .. code-block:: python

                    from plexapi.server import PlexServer
                    plex = PlexServer('http://localhost:32400', token='xxxxxxxxxxxxxxxxxxxx')
                    movie = plex.library.section('Movies').get('Cars')

                    # Partial reload of the movie without the `checkFiles` parameter.
                    # Excluding `checkFiles` will prevent the Plex server from reading the
                    # file to check if the file still exists and is accessible.
                    # The movie object will remain as a partial object.
                    movie.reload(checkFiles=False)
                    movie.isPartialObject()  # Returns True

                    # Full reload of the movie with all include parameters.
                    # The movie object will be a full object.
                    movie.reload()
                    movie.isFullObject()  # Returns True

        """
        return self._reload(key=key, **kwargs)

    def _reload(self, key=None, _autoReload=False, **kwargs):
        """ Perform the actual reload. """
        details_key = self._buildDetailsKey(**kwargs) if kwargs else self._details_key
        key = key or details_key or self.key
        if not key:
            raise Unsupported('Cannot reload an object not built from a URL.')
        self._initpath = key
        data = self._server.query(key)
        self._autoReload = _autoReload
        self._loadData(data[0])
        self._autoReload = False
        return self

    def _checkAttrs(self, elem, **kwargs):
        attrsFound = {}
        for attr, query in kwargs.items():
            attr, op, operator = self._getAttrOperator(attr)
            values = self._getAttrValue(elem, attr)
            # special case query in (None, 0, '') to include missing attr
            if op == 'exact' and not values and query in (None, 0, ''):
                return True
            # return if attr were looking for is missing
            attrsFound[attr] = False
            for value in values:
                value = self._castAttrValue(op, query, value)
                if operator(value, query):
                    attrsFound[attr] = True
                    break
        # log.debug('Checking %s for %s found: %s', elem.tag, kwargs, attrsFound)
        return all(attrsFound.values())

    def _getAttrOperator(self, attr):
        for op, operator in OPERATORS.items():
            if attr.endswith('__%s' % op):
                attr = attr.rsplit('__', 1)[0]
                return attr, op, operator
        # default to exact match
        return attr, 'exact', OPERATORS['exact']

    def _getAttrValue(self, elem, attrstr, results=None):
        # log.debug('Fetching %s in %s', attrstr, elem.tag)
        parts = attrstr.split('__', 1)
        attr = parts[0]
        attrstr = parts[1] if len(parts) == 2 else None
        if attrstr:
            results = [] if results is None else results
            for child in [c for c in elem if c.tag.lower() == attr.lower()]:
                results += self._getAttrValue(child, attrstr, results)
            return [r for r in results if r is not None]
        # check were looking for the tag
        if attr.lower() == 'etag':
            return [elem.tag]
        # loop through attrs so we can perform case-insensative match
        for _attr, value in elem.attrib.items():
            if attr.lower() == _attr.lower():
                return [value]
        return []

    def _castAttrValue(self, op, query, value):
        if op == 'exists':
            return value
        if isinstance(query, bool):
            return bool(int(value))
        if isinstance(query, int) and '.' in value:
            return float(value)
        if isinstance(query, int):
            return int(value)
        if isinstance(query, float):
            return float(value)
        return value

    def _loadData(self, data):
        raise NotImplementedError('Abstract method not implemented.')


class PlexPartialObject(PlexObject):
    """ Not all objects in the Plex listings return the complete list of elements
        for the object. This object will allow you to assume each object is complete,
        and if the specified value you request is None it will fetch the full object
        automatically and update itself.
    """
    _INCLUDES = {
        'checkFiles': 1,
        'includeAllConcerts': 1,
        'includeBandwidths': 1,
        'includeChapters': 1,
        'includeChildren': 1,
        'includeConcerts': 1,
        'includeExternalMedia': 1,
        'includeExtras': 1,
        'includeFields': 'thumbBlurHash,artBlurHash',
        'includeGeolocation': 1,
        'includeLoudnessRamps': 1,
        'includeMarkers': 1,
        'includeOnDeck': 1,
        'includePopularLeaves': 1,
        'includePreferences': 1,
        'includeRelated': 1,
        'includeRelatedCount': 1,
        'includeReviews': 1,
        'includeStations': 1
    }

    def __eq__(self, other):
        return other not in [None, []] and self.key == other.key

    def __hash__(self):
        return hash(repr(self))

    def __iter__(self):
        yield self

    def __getattribute__(self, attr):
        # Dragons inside.. :-/
        value = super(PlexPartialObject, self).__getattribute__(attr)
        # Check a few cases where we dont want to reload
        if attr in _DONT_RELOAD_FOR_KEYS: return value
        if attr in _DONT_OVERWRITE_SESSION_KEYS: return value
        if attr in USER_DONT_RELOAD_FOR_KEYS: return
        if attr.startswith('_'): return value
        if value not in (None, []): return value
        if self.isFullObject(): return value
        # Log the reload.
        clsname = self.__class__.__name__
        title = self.__dict__.get('title', self.__dict__.get('name'))
        objname = "%s '%s'" % (clsname, title) if title else clsname
        log.debug("Reloading %s for attr '%s'", objname, attr)
        # Reload and return the value
        self._reload(_autoReload=True)
        return super(PlexPartialObject, self).__getattribute__(attr)

    def analyze(self):
        """ Tell Plex Media Server to performs analysis on it this item to gather
            information. Analysis includes:

            * Gather Media Properties: All of the media you add to a Library has
                properties that are useful to know–whether it's a video file, a
                music track, or one of your photos (container, codec, resolution, etc).
            * Generate Default Artwork: Artwork will automatically be grabbed from a
                video file. A background image will be pulled out as well as a
                smaller image to be used for poster/thumbnail type purposes.
            * Generate Video Preview Thumbnails: Video preview thumbnails are created,
                if you have that feature enabled. Video preview thumbnails allow
                graphical seeking in some Apps. It's also used in the Plex Web App Now
                Playing screen to show a graphical representation of where playback
                is. Video preview thumbnails creation is a CPU-intensive process akin
                to transcoding the file.
            * Generate intro video markers: Detects show intros, exposing the
                'Skip Intro' button in clients.
        """
        key = '/%s/analyze' % self.key.lstrip('/')
        self._server.query(key, method=self._server._session.put)

    def isFullObject(self):
        """ Returns True if this is already a full object. A full object means all attributes
            were populated from the api path representing only this item. For example, the
            search result for a movie often only contain a portion of the attributes a full
            object (main url) for that movie would contain.
        """
        return not self.key or (self._details_key or self.key) == self._initpath

    def isPartialObject(self):
        """ Returns True if this is not a full object. """
        return not self.isFullObject()

    def edit(self, **kwargs):
        """ Edit an object.

            Parameters:
                kwargs (dict): Dict of settings to edit.

            Example:
                {'type': 1,
                 'id': movie.ratingKey,
                 'collection[0].tag.tag': 'Super',
                 'collection.locked': 0}
        """
        if 'id' not in kwargs:
            kwargs['id'] = self.ratingKey
        if 'type' not in kwargs:
            kwargs['type'] = utils.searchType(self.type)

        part = '/library/sections/%s/all?%s' % (self.librarySectionID,
                                                urlencode(kwargs))
        self._server.query(part, method=self._server._session.put)

    def _edit_tags(self, tag, items, locked=True, remove=False):
        """ Helper to edit tags.

            Parameters:
                tag (str): Tag name.
                items (list): List of tags to add.
                locked (bool): True to lock the field.
                remove (bool): True to remove the tags in items.
        """
        if not isinstance(items, list):
            items = [items]
        value = getattr(self, utils.tag_plural(tag))
        existing_tags = [t.tag for t in value if t and remove is False]
        tag_edits = utils.tag_helper(tag, existing_tags + items, locked, remove)
        self.edit(**tag_edits)

    def refresh(self):
        """ Refreshing a Library or individual item causes the metadata for the item to be
            refreshed, even if it already has metadata. You can think of refreshing as
            "update metadata for the requested item even if it already has some". You should
            refresh a Library or individual item if:

            * You've changed the Library Metadata Agent.
            * You've added "Local Media Assets" (such as artwork, theme music, external
                subtitle files, etc.)
            * You want to freshen the item posters, summary, etc.
            * There's a problem with the poster image that's been downloaded.
            * Items are missing posters or other downloaded information. This is possible if
                the refresh process is interrupted (the Server is turned off, internet
                connection dies, etc).
        """
        key = '%s/refresh' % self.key
        self._server.query(key, method=self._server._session.put)

    def section(self):
        """ Returns the :class:`~plexapi.library.LibrarySection` this item belongs to. """
        return self._server.library.sectionByID(self.librarySectionID)

    def delete(self):
        """ Delete a media element. This has to be enabled under settings > server > library in plex webui. """
        try:
            return self._server.query(self.key, method=self._server._session.delete)
        except BadRequest:  # pragma: no cover
            log.error('Failed to delete %s. This could be because you '
                'have not allowed items to be deleted', self.key)
            raise

    def history(self, maxresults=9999999, mindate=None):
        """ Get Play History for a media item.
            Parameters:
                maxresults (int): Only return the specified number of results (optional).
                mindate (datetime): Min datetime to return results from.
        """
        return self._server.history(maxresults=maxresults, mindate=mindate, ratingKey=self.ratingKey)


class Playable(object):
    """ This is a general place to store functions specific to media that is Playable.
        Things were getting mixed up a bit when dealing with Shows, Season, Artists,
        Albums which are all not playable.

        Attributes:
            sessionKey (int): Active session key.
            usernames (str): Username of the person playing this item (for active sessions).
            players (:class:`~plexapi.client.PlexClient`): Client objects playing this item (for active sessions).
            session (:class:`~plexapi.media.Session`): Session object, for a playing media file.
            transcodeSessions (:class:`~plexapi.media.TranscodeSession`): Transcode Session object
                if item is being transcoded (None otherwise).
            viewedAt (datetime): Datetime item was last viewed (history).
            accountID (int): The associated :class:`~plexapi.server.SystemAccount` ID.
            deviceID (int): The associated :class:`~plexapi.server.SystemDevice` ID.
            playlistItemID (int): Playlist item ID (only populated for :class:`~plexapi.playlist.Playlist` items).
            playQueueItemID (int): PlayQueue item ID (only populated for :class:`~plexapi.playlist.PlayQueue` items).
    """

    def _loadData(self, data):
        self.sessionKey = utils.cast(int, data.attrib.get('sessionKey'))            # session
        self.usernames = self.listAttrs(data, 'title', etag='User')                 # session
        self.players = self.findItems(data, etag='Player')                          # session
        self.transcodeSessions = self.findItems(data, etag='TranscodeSession')      # session
        self.session = self.findItems(data, etag='Session')                         # session
        self.viewedAt = utils.toDatetime(data.attrib.get('viewedAt'))               # history
        self.accountID = utils.cast(int, data.attrib.get('accountID'))              # history
        self.deviceID = utils.cast(int, data.attrib.get('deviceID'))                # history
        self.playlistItemID = utils.cast(int, data.attrib.get('playlistItemID'))    # playlist
        self.playQueueItemID = utils.cast(int, data.attrib.get('playQueueItemID'))  # playqueue

    def getStreamURL(self, **params):
        """ Returns a stream url that may be used by external applications such as VLC.

            Parameters:
                **params (dict): optional parameters to manipulate the playback when accessing
                    the stream. A few known parameters include: maxVideoBitrate, videoResolution
                    offset, copyts, protocol, mediaIndex, platform.

            Raises:
                :exc:`~plexapi.exceptions.Unsupported`: When the item doesn't support fetching a stream URL.
        """
        if self.TYPE not in ('movie', 'episode', 'track', 'clip'):
            raise Unsupported('Fetching stream URL for %s is unsupported.' % self.TYPE)
        mvb = params.get('maxVideoBitrate')
        vr = params.get('videoResolution', '')
        params = {
            'path': self.key,
            'offset': params.get('offset', 0),
            'copyts': params.get('copyts', 1),
            'protocol': params.get('protocol'),
            'mediaIndex': params.get('mediaIndex', 0),
            'X-Plex-Platform': params.get('platform', 'Chrome'),
            'maxVideoBitrate': max(mvb, 64) if mvb else None,
            'videoResolution': vr if re.match(r'^\d+x\d+$', vr) else None
        }
        # remove None values
        params = {k: v for k, v in params.items() if v is not None}
        streamtype = 'audio' if self.TYPE in ('track', 'album') else 'video'
        # sort the keys since the randomness fucks with my tests..
        sorted_params = sorted(params.items(), key=lambda val: val[0])
        return self._server.url('/%s/:/transcode/universal/start.m3u8?%s' %
            (streamtype, urlencode(sorted_params)), includeToken=True)

    def iterParts(self):
        """ Iterates over the parts of this media item. """
        for item in self.media:
            for part in item.parts:
                yield part

    def play(self, client):
        """ Start playback on the specified client.

            Parameters:
                client (:class:`~plexapi.client.PlexClient`): Client to start playing on.
        """
        client.playMedia(self)

    def download(self, savepath=None, keep_original_name=False, **kwargs):
        """ Downloads this items media to the specified location. Returns a list of
            filepaths that have been saved to disk.

            Parameters:
                savepath (str): Title of the track to return.
                keep_original_name (bool): Set True to keep the original filename as stored in
                    the Plex server. False will create a new filename with the format
                    "<Artist> - <Album> <Track>".
                kwargs (dict): If specified, a :func:`~plexapi.audio.Track.getStreamURL` will
                    be returned and the additional arguments passed in will be sent to that
                    function. If kwargs is not specified, the media items will be downloaded
                    and saved to disk.
        """
        filepaths = []
        locations = [i for i in self.iterParts() if i]
        for location in locations:
            filename = location.file
            if keep_original_name is False:
                filename = '%s.%s' % (self._prettyfilename(), location.container)
            # So this seems to be a alot slower but allows transcode.
            if kwargs:
                download_url = self.getStreamURL(**kwargs)
            else:
                download_url = self._server.url('%s?download=1' % location.key)
            filepath = utils.download(download_url, self._server._token, filename=filename,
                savepath=savepath, session=self._server._session)
            if filepath:
                filepaths.append(filepath)
        return filepaths

    def stop(self, reason=''):
        """ Stop playback for a media item. """
        key = '/status/sessions/terminate?sessionId=%s&reason=%s' % (self.session[0].id, quote_plus(reason))
        return self._server.query(key)

    def updateProgress(self, time, state='stopped'):
        """ Set the watched progress for this video.

        Note that setting the time to 0 will not work.
        Use `markWatched` or `markUnwatched` to achieve
        that goal.

            Parameters:
                time (int): milliseconds watched
                state (string): state of the video, default 'stopped'
        """
        key = '/:/progress?key=%s&identifier=com.plexapp.plugins.library&time=%d&state=%s' % (self.ratingKey,
                                                                                              time, state)
        self._server.query(key)
        self._reload(_autoReload=True)

    def updateTimeline(self, time, state='stopped', duration=None):
        """ Set the timeline progress for this video.

            Parameters:
                time (int): milliseconds watched
                state (string): state of the video, default 'stopped'
                duration (int): duration of the item
        """
        durationStr = '&duration='
        if duration is not None:
            durationStr = durationStr + str(duration)
        else:
            durationStr = durationStr + str(self.duration)
        key = '/:/timeline?ratingKey=%s&key=%s&identifier=com.plexapp.plugins.library&time=%d&state=%s%s'
        key %= (self.ratingKey, self.key, time, state, durationStr)
        self._server.query(key)
<<<<<<< HEAD
        self._reload(_autoReload=True)
=======
        self.reload()


class MediaContainer(PlexObject):
    """ Represents a single MediaContainer.

        Attributes:
            TAG (str): 'MediaContainer'
            allowSync (int): Sync/Download is allowed/disallowed for feature.
            augmentationKey (str): API URL (/library/metadata/augmentations/<augmentationKey>).
            identifier (str): "com.plexapp.plugins.library"
            librarySectionID (int): :class:`~plexapi.library.LibrarySection` ID.
            librarySectionTitle (str): :class:`~plexapi.library.LibrarySection` title.
            librarySectionUUID (str): :class:`~plexapi.library.LibrarySection` UUID.
            mediaTagPrefix (str): "/system/bundle/media/flags/"
            mediaTagVersion (int): Unknown
            size (int): The number of items in the hub.

    """
    TAG = 'MediaContainer'

    def _loadData(self, data):
        self._data = data
        self.allowSync = utils.cast(int, data.attrib.get('allowSync'))
        self.augmentationKey = data.attrib.get('augmentationKey')
        self.identifier = data.attrib.get('identifier')
        self.librarySectionID = utils.cast(int, data.attrib.get('librarySectionID'))
        self.librarySectionTitle = data.attrib.get('librarySectionTitle')
        self.librarySectionUUID = data.attrib.get('librarySectionUUID')
        self.mediaTagPrefix = data.attrib.get('mediaTagPrefix')
        self.mediaTagVersion = data.attrib.get('mediaTagVersion')
        self.size = utils.cast(int, data.attrib.get('size'))
>>>>>>> b2f018bd
<|MERGE_RESOLUTION|>--- conflicted
+++ resolved
@@ -725,10 +725,7 @@
         key = '/:/timeline?ratingKey=%s&key=%s&identifier=com.plexapp.plugins.library&time=%d&state=%s%s'
         key %= (self.ratingKey, self.key, time, state, durationStr)
         self._server.query(key)
-<<<<<<< HEAD
         self._reload(_autoReload=True)
-=======
-        self.reload()
 
 
 class MediaContainer(PlexObject):
@@ -759,5 +756,4 @@
         self.librarySectionUUID = data.attrib.get('librarySectionUUID')
         self.mediaTagPrefix = data.attrib.get('mediaTagPrefix')
         self.mediaTagVersion = data.attrib.get('mediaTagVersion')
-        self.size = utils.cast(int, data.attrib.get('size'))
->>>>>>> b2f018bd
+        self.size = utils.cast(int, data.attrib.get('size'))