--- conflicted
+++ resolved
@@ -508,144 +508,6 @@
         """
         return self._server.history(maxresults=maxresults, mindate=mindate, ratingKey=self.ratingKey)
 
-<<<<<<< HEAD
-    def unmatch(self):
-        """ Unmatches metadata match from object. """
-        key = '/library/metadata/%s/unmatch' % self.ratingKey
-        self._server.query(key, method=self._server._session.put)
-
-    def matches(self, agent=None, title=None, year=None, language=None):
-        """ Return list of (:class:`~plexapi.media.SearchResult`) metadata matches.
-
-             Parameters:
-                agent (str): Agent name to be used (imdb, thetvdb, themoviedb, etc.)
-                title (str): Title of item to search for
-                year (str): Year of item to search in
-                language (str) : Language of item to search in
-
-            Examples:
-                1. video.matches()
-                2. video.matches(title="something", year=2020)
-                3. video.matches(title="something")
-                4. video.matches(year=2020)
-                5. video.matches(title="something", year="")
-                6. video.matches(title="", year=2020)
-                7. video.matches(title="", year="")
-
-                1. The default behaviour in Plex Web = no params in plexapi
-                2. Both title and year specified by user
-                3. Year automatically filled in
-                4. Title automatically filled in
-                5. Explicitly searches for title with blank year
-                6. Explicitly searches for blank title with year
-                7. I don't know what the user is thinking... return the same result as 1
-
-                For 2 to 7, the agent and language is automatically filled in
-        """
-        key = '/library/metadata/%s/matches' % self.ratingKey
-        params = {'manual': 1}
-
-        if agent and not any([title, year, language]):
-            params['language'] = self.section().language
-            params['agent'] = utils.getAgentIdentifier(self.section(), agent)
-        else:
-            if any(x is not None for x in [agent, title, year, language]):
-                if title is None:
-                    params['title'] = self.title
-                else:
-                    params['title'] = title
-
-                if year is None:
-                    params['year'] = self.year
-                else:
-                    params['year'] = year
-
-                params['language'] = language or self.section().language
-
-                if agent is None:
-                    params['agent'] = self.section().agent
-                else:
-                    params['agent'] = utils.getAgentIdentifier(self.section(), agent)
-
-        key = key + '?' + urlencode(params)
-        data = self._server.query(key, method=self._server._session.get)
-        return self.findItems(data, initpath=key)
-
-    def fixMatch(self, searchResult=None, auto=False, agent=None):
-        """ Use match result to update show metadata.
-
-            Parameters:
-                auto (bool): True uses first match from matches
-                    False allows user to provide the match
-                searchResult (:class:`~plexapi.media.SearchResult`): Search result from
-                    ~plexapi.base.matches()
-                agent (str): Agent name to be used (imdb, thetvdb, themoviedb, etc.)
-        """
-        key = '/library/metadata/%s/match' % self.ratingKey
-        if auto:
-            autoMatch = self.matches(agent=agent)
-            if autoMatch:
-                searchResult = autoMatch[0]
-            else:
-                raise NotFound('No matches found using this agent: (%s:%s)' % (agent, autoMatch))
-        elif not searchResult:
-            raise NotFound('fixMatch() requires either auto=True or '
-                           'searchResult=:class:`~plexapi.media.SearchResult`.')
-
-        params = {'guid': searchResult.guid,
-                  'name': searchResult.name}
-
-        data = key + '?' + urlencode(params)
-        self._server.query(data, method=self._server._session.put)
-=======
-    def posters(self):
-        """ Returns list of available poster objects. :class:`~plexapi.media.Poster`. """
-
-        return self.fetchItems('%s/posters' % self.key)
-
-    def uploadPoster(self, url=None, filepath=None):
-        """ Upload poster from url or filepath. :class:`~plexapi.media.Poster` to :class:`~plexapi.video.Video`. """
-        if url:
-            key = '%s/posters?url=%s' % (self.key, quote_plus(url))
-            self._server.query(key, method=self._server._session.post)
-        elif filepath:
-            key = '%s/posters?' % self.key
-            data = open(filepath, 'rb').read()
-            self._server.query(key, method=self._server._session.post, data=data)
-
-    def setPoster(self, poster):
-        """ Set . :class:`~plexapi.media.Poster` to :class:`~plexapi.video.Video` """
-        poster.select()
-
-    def arts(self):
-        """ Returns list of available art objects. :class:`~plexapi.media.Poster`. """
-
-        return self.fetchItems('%s/arts' % self.key)
-
-    def uploadArt(self, url=None, filepath=None):
-        """ Upload art from url or filepath. :class:`~plexapi.media.Poster` to :class:`~plexapi.video.Video`. """
-        if url:
-            key = '/library/metadata/%s/arts?url=%s' % (self.ratingKey, quote_plus(url))
-            self._server.query(key, method=self._server._session.post)
-        elif filepath:
-            key = '/library/metadata/%s/arts?' % self.ratingKey
-            data = open(filepath, 'rb').read()
-            self._server.query(key, method=self._server._session.post, data=data)
-
-    def setArt(self, art):
-        """ Set :class:`~plexapi.media.Poster` to :class:`~plexapi.video.Video` """
-        art.select()
-
-    # The photo tag cant be built atm. TODO
-    # def arts(self):
-    #     part = '%s/arts' % self.key
-    #     return self.fetchItem(part)
-
-    # def poster(self):
-    #     part = '%s/posters' % self.key
-    #     return self.fetchItem(part, etag='Photo')
->>>>>>> 3f7655e9
-
 
 class Playable(object):
     """ This is a general place to store functions specific to media that is Playable.
