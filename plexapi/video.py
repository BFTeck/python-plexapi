"""
PlexVideo
"""
import re
from plexapi.client import Client
from plexapi.media import Media, Country, Director, Genre, Producer, Actor, Writer
from plexapi.myplex import MyPlexUser
from plexapi.exceptions import NotFound, UnknownType, Unsupported
from plexapi.utils import PlexPartialObject, NA
from plexapi.utils import cast, toDatetime

try:
    from urllib import urlencode  # Python2
except ImportError:
    from urllib.parse import urlencode  # Python3


class Video(PlexPartialObject):
    TYPE = None

    def __eq__(self, other):
        return self.type == other.type and self.key == other.key

    def __repr__(self):
        title = self.title.replace(' ','.')[0:20]
        return '<%s:%s>' % (self.__class__.__name__, title.encode('utf8'))

    def _loadData(self, data):
        self.type = data.attrib.get('type', NA)
        self.key = data.attrib.get('key', NA)
        self.librarySectionID = data.attrib.get('librarySectionID', NA)
        self.ratingKey = data.attrib.get('ratingKey', NA)
        self.title = data.attrib.get('title', NA)
        self.summary = data.attrib.get('summary', NA)
        self.art = data.attrib.get('art', NA)
        self.thumb = data.attrib.get('thumb', NA)
        self.addedAt = toDatetime(data.attrib.get('addedAt', NA))
        self.updatedAt = toDatetime(data.attrib.get('updatedAt', NA))
        self.lastViewedAt = toDatetime(data.attrib.get('lastViewedAt', NA))
        self.sessionKey = cast(int, data.attrib.get('sessionKey', NA))
        self.user = self._find_user(data)       # for active sessions
        self.player = self._find_player(data)   # for active sessions
        if self.isFullObject():
            # These are auto-populated when requested
            self.media = [Media(self.server, elem, self.initpath, self) for elem in data if elem.tag == Media.TYPE]
            self.countries = [Country(self.server, elem) for elem in data if elem.tag == Country.TYPE]
            self.directors = [Director(self.server, elem) for elem in data if elem.tag == Director.TYPE]
            self.genres = [Genre(self.server, elem) for elem in data if elem.tag == Genre.TYPE]
            self.producers = [Producer(self.server, elem) for elem in data if elem.tag == Producer.TYPE]
            self.actors = [Actor(self.server, elem) for elem in data if elem.tag == Actor.TYPE]
            self.writers = [Writer(self.server, elem) for elem in data if elem.tag == Writer.TYPE]

    @property
    def thumbUrl(self):
        return self.server.url(self.thumb)

    def _find_user(self, data):
        elem = data.find('User')
        if elem is not None:
            return MyPlexUser(elem, self.initpath)
        return None

    def _find_player(self, data):
        elem = data.find('Player')
        if elem is not None:
            return Client(self.server, elem)
        return None

    def iter_parts(self):
        for media in self.media:
            for part in media.parts:
                yield part

    def analyze(self):
        self.server.query('/%s/analyze' % self.key)

    def getStreamUrl(self, offset=0, maxVideoBitrate=None, videoResolution=None, **kwargs):
        """ Fetch URL to stream video directly.
            offset: Start time (in seconds) video will initiate from (ex: 300).
            maxVideoBitrate: Max bitrate video and audio stream (ex: 64).
            videoResolution: Max resolution of a video stream (ex: 1280x720).
            params: Dict of additional parameters to include in URL.
        """
        if self.TYPE not in [Movie.TYPE, Episode.TYPE]:
            raise Unsupported('Cannot get stream URL for %s.' % self.TYPE)
        params = {}
        params['path'] = self.key
        params['offset'] = offset
        params['copyts'] = kwargs.get('copyts', 1)
        params['mediaIndex'] = kwargs.get('mediaIndex', 0)
        params['X-Plex-Platform'] = kwargs.get('platform', 'Chrome')
        if 'protocol' in kwargs:
            params['protocol'] = kwargs['protocol']
        if maxVideoBitrate:
            params['maxVideoBitrate'] = max(maxVideoBitrate, 64)
        if videoResolution and re.match('^\d+x\d+$', videoResolution):
            params['videoResolution'] = videoResolution
<<<<<<< HEAD
        return self.server.url('/video/:/transcode/universal/start.m3u8?%s' % urllib.urlencode(params))
=======
        return self.server.url('/video/:/transcode/universal/start?%s' % urlencode(params))
>>>>>>> f4ce527a

    def markWatched(self):
        path = '/:/scrobble?key=%s&identifier=com.plexapp.plugins.library' % self.ratingKey
        self.server.query(path)
        self.reload()

    def markUnwatched(self):
        path = '/:/unscrobble?key=%s&identifier=com.plexapp.plugins.library' % self.ratingKey
        self.server.query(path)
        self.reload()

    def play(self, client):
        client.playMedia(self)

    def refresh(self):
        self.server.query('/%s/refresh' % self.key)


class Movie(Video):
    TYPE = 'movie'

    def _loadData(self, data):
        super(Movie, self)._loadData(data)
        self.studio = data.attrib.get('studio', NA)
        self.contentRating = data.attrib.get('contentRating', NA)
        self.rating = data.attrib.get('rating', NA)
        self.viewCount = cast(int, data.attrib.get('viewCount', 0))
        self.viewOffset = cast(int, data.attrib.get('viewOffset', 0))
        self.year = cast(int, data.attrib.get('year', NA))
        self.summary = data.attrib.get('summary', NA)
        self.tagline = data.attrib.get('tagline', NA)
        self.duration = cast(int, data.attrib.get('duration', NA))
        self.originallyAvailableAt = toDatetime(data.attrib.get('originallyAvailableAt', NA), '%Y-%m-%d')
        self.primaryExtraKey = data.attrib.get('primaryExtraKey', NA)


class Show(Video):
    TYPE = 'show'

    def _loadData(self, data):
        super(Show, self)._loadData(data)
        self.studio = data.attrib.get('studio', NA)
        self.contentRating = data.attrib.get('contentRating', NA)
        self.rating = data.attrib.get('rating', NA)
        self.year = cast(int, data.attrib.get('year', NA))
        self.banner = data.attrib.get('banner', NA)
        self.theme = data.attrib.get('theme', NA)
        self.duration = cast(int, data.attrib.get('duration', NA))
        self.originallyAvailableAt = toDatetime(data.attrib.get('originallyAvailableAt', NA), '%Y-%m-%d')
        self.leafCount = cast(int, data.attrib.get('leafCount', NA))
        self.viewedLeafCount = cast(int, data.attrib.get('viewedLeafCount', NA))
        self.childCount = cast(int, data.attrib.get('childCount', NA))

    def seasons(self):
        path = '/library/metadata/%s/children' % self.ratingKey
        return list_items(self.server, path, Season.TYPE)

    def season(self, title):
        path = '/library/metadata/%s/children' % self.ratingKey
        return find_item(self.server, path, title)

    def episodes(self, watched=None):
        leavesKey = '/library/metadata/%s/allLeaves' % self.ratingKey
        return list_items(self.server, leavesKey, watched=watched)

    def episode(self, title):
        path = '/library/metadata/%s/allLeaves' % self.ratingKey
        return find_item(self.server, path, title)

    def watched(self):
        return self.episodes(watched=True)

    def unwatched(self):
        return self.episodes(watched=False)

    def get(self, title):
        return self.episode(title)

    def refresh(self):
        self.server.query('/library/metadata/%s/refresh' % self.ratingKey)


class Season(Video):
    TYPE = 'season'

    def _loadData(self, data):
        super(Season, self)._loadData(data)
        self.librarySectionID = data.attrib.get('librarySectionID', NA)
        self.librarySectionTitle = data.attrib.get('librarySectionTitle', NA)
        self.parentRatingKey = data.attrib.get('parentRatingKey', NA)
        self.parentKey = data.attrib.get('parentKey', NA)
        self.parentTitle = data.attrib.get('parentTitle', NA)
        self.parentSummary = data.attrib.get('parentSummary', NA)
        self.index = data.attrib.get('index', NA)
        self.parentIndex = data.attrib.get('parentIndex', NA)
        self.parentThumb = data.attrib.get('parentThumb', NA)
        self.parentTheme = data.attrib.get('parentTheme', NA)
        self.leafCount = cast(int, data.attrib.get('leafCount', NA))
        self.viewedLeafCount = cast(int, data.attrib.get('viewedLeafCount', NA))

    def episodes(self, watched=None):
        childrenKey = '/library/metadata/%s/children' % self.ratingKey
        return list_items(self.server, childrenKey, watched=watched)

    def episode(self, title):
        path = '/library/metadata/%s/children' % self.ratingKey
        return find_item(self.server, path, title)

    def get(self, title):
        return self.episode(title)

    def show(self):
        return list_items(self.server, self.parentKey)[0]

    def watched(self):
        return self.episodes(watched=True)

    def unwatched(self):
        return self.episodes(watched=False)


class Episode(Video):
    TYPE = 'episode'

    def _loadData(self, data):
        super(Episode, self)._loadData(data)
        self.librarySectionID = data.attrib.get('librarySectionID', NA)
        self.librarySectionTitle = data.attrib.get('librarySectionTitle', NA)
        self.grandparentKey = data.attrib.get('grandparentKey', NA)
        self.grandparentTitle = data.attrib.get('grandparentTitle', NA)
        self.grandparentThumb = data.attrib.get('grandparentThumb', NA)
        self.parentKey = data.attrib.get('parentKey', NA)
        self.parentIndex = data.attrib.get('parentIndex', NA)
        self.parentThumb = data.attrib.get('parentThumb', NA)
        self.contentRating = data.attrib.get('contentRating', NA)
        self.index = data.attrib.get('index', NA)
        self.rating = data.attrib.get('rating', NA)
        self.viewCount = cast(int, data.attrib.get('viewCount', 0))
        self.viewOffset = cast(int, data.attrib.get('viewOffset', 0))
        self.year = cast(int, data.attrib.get('year', NA))
        self.duration = cast(int, data.attrib.get('duration', NA))
        self.originallyAvailableAt = toDatetime(data.attrib.get('originallyAvailableAt', NA), '%Y-%m-%d')

    @property
    def thumbUrl(self):
        return self.server.url(self.grandparentThumb)

    def season(self):
        return list_items(self.server, self.parentKey)[0]

    def show(self):
        return list_items(self.server, self.grandparentKey)[0]


def build_item(server, elem, initpath):
    VIDEOCLS = {Movie.TYPE:Movie, Show.TYPE:Show, Season.TYPE:Season, Episode.TYPE:Episode}
    vtype = elem.attrib.get('type')
    if vtype in VIDEOCLS:
        cls = VIDEOCLS[vtype]
        return cls(server, elem, initpath)
    raise UnknownType('Unknown video type: %s' % vtype)


def find_key(server, key):
    path = '/library/metadata/{0}'.format(key)
    try:
        # Video seems to be the first sub element
        elem = server.query(path)[0]
        return build_item(server, elem, path)
    except:
        raise NotFound('Unable to find key: %s' % key)


def find_item(server, path, title):
    for elem in server.query(path):
        if elem.attrib.get('title').lower() == title.lower():
            return build_item(server, elem, path)
    raise NotFound('Unable to find title: %s' % title)


def list_items(server, path, videotype=None, watched=None):
    items = []
    for elem in server.query(path):
        if videotype and elem.attrib.get('type') != videotype: continue
        if watched is True and elem.attrib.get('viewCount', 0) == 0: continue
        if watched is False and elem.attrib.get('viewCount', 0) >= 1: continue
        try:
            items.append(build_item(server, elem, path))
        except UnknownType:
            pass
    return items


def search_type(videotype):
    if videotype == Movie.TYPE: return 1
    elif videotype == Show.TYPE: return 2
    elif videotype == Season.TYPE: return 3
    elif videotype == Episode.TYPE: return 4
    raise NotFound('Unknown videotype: %s' % videotype)<|MERGE_RESOLUTION|>--- conflicted
+++ resolved
@@ -95,11 +95,7 @@
             params['maxVideoBitrate'] = max(maxVideoBitrate, 64)
         if videoResolution and re.match('^\d+x\d+$', videoResolution):
             params['videoResolution'] = videoResolution
-<<<<<<< HEAD
-        return self.server.url('/video/:/transcode/universal/start.m3u8?%s' % urllib.urlencode(params))
-=======
-        return self.server.url('/video/:/transcode/universal/start?%s' % urlencode(params))
->>>>>>> f4ce527a
+        return self.server.url('/video/:/transcode/universal/start.m3u8?%s' % urlencode(params))
 
     def markWatched(self):
         path = '/:/scrobble?key=%s&identifier=com.plexapp.plugins.library' % self.ratingKey
