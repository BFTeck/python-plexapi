# -*- coding: utf-8 -*-
import os
from urllib.parse import quote_plus, urlencode

<<<<<<< HEAD
from plexapi import media, utils, settings, library
from plexapi.base import Playable, PlexPartialObject, MediaContainer
=======
from plexapi import library, media, settings, utils
from plexapi.base import Playable, PlexPartialObject
>>>>>>> ed0532c0
from plexapi.exceptions import BadRequest, NotFound


class Video(PlexPartialObject):
    """ Base class for all video objects including :class:`~plexapi.video.Movie`,
        :class:`~plexapi.video.Show`, :class:`~plexapi.video.Season`,
        :class:`~plexapi.video.Episode`, and :class:`~plexapi.video.Clip`.

        Attributes:
            addedAt (datetime): Datetime the item was added to the library.
            art (str): URL to artwork image (/library/metadata/<ratingKey>/art/<artid>).
            artBlurHash (str): BlurHash string for artwork image.
            fields (List<:class:`~plexapi.media.Field`>): List of field objects.
            guid (str): Plex GUID for the movie, show, season, episode, or clip (plex://movie/5d776b59ad5437001f79c6f8).
            key (str): API URL (/library/metadata/<ratingkey>).
            lastViewedAt (datetime): Datetime the item was last played.
            librarySectionID (int): :class:`~plexapi.library.LibrarySection` ID.
            librarySectionKey (str): :class:`~plexapi.library.LibrarySection` key.
            librarySectionTitle (str): :class:`~plexapi.library.LibrarySection` title.
            listType (str): Hardcoded as 'video' (useful for search filters).
            ratingKey (int): Unique key identifying the item.
            summary (str): Summary of the movie, show, season, episode, or clip.
            thumb (str): URL to thumbnail image (/library/metadata/<ratingKey>/thumb/<thumbid>).
            thumbBlurHash (str): BlurHash string for thumbnail image.
            title (str): Name of the movie, show, season, episode, or clip.
            titleSort (str): Title to use when sorting (defaults to title).
            type (str): 'movie', 'show', 'season', 'episode', or 'clip'.
            updatedAt (datatime): Datetime the item was updated.
            viewCount (int): Count of times the item was played.
    """

    def _loadData(self, data):
        """ Load attribute values from Plex XML response. """
        self._data = data
        self.addedAt = utils.toDatetime(data.attrib.get('addedAt'))
        self.art = data.attrib.get('art')
        self.artBlurHash = data.attrib.get('artBlurHash')
        self.fields = self.findItems(data, media.Field)
        self.guid = data.attrib.get('guid')
        self.key = data.attrib.get('key', '')
        self.lastViewedAt = utils.toDatetime(data.attrib.get('lastViewedAt'))
        self.librarySectionID = data.attrib.get('librarySectionID')
        self.librarySectionKey = data.attrib.get('librarySectionKey')
        self.librarySectionTitle = data.attrib.get('librarySectionTitle')
        self.listType = 'video'
        self.ratingKey = utils.cast(int, data.attrib.get('ratingKey'))
        self.summary = data.attrib.get('summary')
        self.thumb = data.attrib.get('thumb')
        self.thumbBlurHash = data.attrib.get('thumbBlurHash')
        self.title = data.attrib.get('title')
        self.titleSort = data.attrib.get('titleSort', self.title)
        self.type = data.attrib.get('type')
        self.updatedAt = utils.toDatetime(data.attrib.get('updatedAt'))
        self.viewCount = utils.cast(int, data.attrib.get('viewCount', 0))

    @property
    def isWatched(self):
        """ Returns True if this video is watched. """
        return bool(self.viewCount > 0) if self.viewCount else False

    @property
    def thumbUrl(self):
        """ Return the first first thumbnail url starting on
            the most specific thumbnail for that item.
        """
        thumb = self.firstAttr('thumb', 'parentThumb', 'granparentThumb')
        return self._server.url(thumb, includeToken=True) if thumb else None

    @property
    def artUrl(self):
        """ Return the first first art url starting on the most specific for that item."""
        art = self.firstAttr('art', 'grandparentArt')
        return self._server.url(art, includeToken=True) if art else None

    def url(self, part):
        """ Returns the full url for something. Typically used for getting a specific image. """
        return self._server.url(part, includeToken=True) if part else None

    def markWatched(self):
        """ Mark video as watched. """
        key = '/:/scrobble?key=%s&identifier=com.plexapp.plugins.library' % self.ratingKey
        self._server.query(key)
        self.reload()

    def markUnwatched(self):
        """ Mark video unwatched. """
        key = '/:/unscrobble?key=%s&identifier=com.plexapp.plugins.library' % self.ratingKey
        self._server.query(key)
        self.reload()

    def hubs(self):
        """ Returns a list of :class:`~plexapi.library.Hub` objects. """
        items = []
        data = self._server.query(self._details_key)
        for item in data.iter('Hub'):
            items.append(library.Hub(data=item, server=self._server))
        return items

    def augmentation(self):
        """ Returns a list of :class:`~plexapi.library.Hub` objects.

            augmentation returns hub items relating to online media sources
            such as Tidal Music "Track From {item}" or "Soundtrack of {item}"
            Plex Pass and linked Tidal account are required

        """
        account = self._server.myPlexAccount()
        tidalOptOut = [service.value for service in account.onlineMediaSources()
                       if service.key.endswith('music')][0]
        if account.subscriptionStatus != 'Active' or tidalOptOut == 'opt_out':
            raise BadRequest('Requires Plex Pass and Tidal Music enabled.')
        data = self._server.query(self.key + '?asyncAugmentMetadata=1')
        mediaContainer = MediaContainer(data=data, server=self._server)
        augmentationKey = mediaContainer.augmentationKey
        return self.fetchItems(augmentationKey)

    def rate(self, rate):
        """ Rate video. """
        key = '/:/rate?key=%s&identifier=com.plexapp.plugins.library&rating=%s' % (self.ratingKey, rate)

        self._server.query(key)
        self.reload()

    def _defaultSyncTitle(self):
        """ Returns str, default title for a new syncItem. """
        return self.title

    def subtitleStreams(self):
        """ Returns a list of :class:`~plexapi.media.SubtitleStream` objects for all MediaParts. """
        streams = []

        parts = self.iterParts()
        for part in parts:
            streams += part.subtitleStreams()
        return streams

    def uploadSubtitles(self, filepath):
        """ Upload Subtitle file for video. """
        url = '%s/subtitles' % self.key
        filename = os.path.basename(filepath)
        subFormat = os.path.splitext(filepath)[1][1:]
        with open(filepath, 'rb') as subfile:
            params = {'title': filename,
                      'format': subFormat
                      }
            headers = {'Accept': 'text/plain, */*'}
            self._server.query(url, self._server._session.post, data=subfile, params=params, headers=headers)

    def removeSubtitles(self, streamID=None, streamTitle=None):
        """ Remove Subtitle from movie's subtitles listing.

            Note: If subtitle file is located inside video directory it will bbe deleted.
            Files outside of video directory are not effected.
        """
        for stream in self.subtitleStreams():
            if streamID == stream.id or streamTitle == stream.title:
                self._server.query(stream.key, self._server._session.delete)

    def optimize(self, title=None, target="", targetTagID=None, locationID=-1, policyScope='all',
                 policyValue="", policyUnwatched=0, videoQuality=None, deviceProfile=None):
        """ Optimize item

            locationID (int): -1 in folder with original items
                               2 library path id
                                 library path id is found in library.locations[i].id

            target (str): custom quality name.
                          if none provided use "Custom: {deviceProfile}"

            targetTagID (int):  Default quality settings
                                1 Mobile
                                2 TV
                                3 Original Quality

            deviceProfile (str): Android, IOS, Universal TV, Universal Mobile, Windows Phone,
                                    Windows, Xbox One

            Example:
                Optimize for Mobile
                   item.optimize(targetTagID="Mobile") or item.optimize(targetTagID=1")
                Optimize for Android 10 MBPS 1080p
                   item.optimize(deviceProfile="Android", videoQuality=10)
                Optimize for IOS Original Quality
                   item.optimize(deviceProfile="IOS", videoQuality=-1)

            * see sync.py VIDEO_QUALITIES for additional information for using videoQuality
        """
        tagValues = [1, 2, 3]
        tagKeys = ["Mobile", "TV", "Original Quality"]
        tagIDs = tagKeys + tagValues

        if targetTagID not in tagIDs and (deviceProfile is None or videoQuality is None):
            raise BadRequest('Unexpected or missing quality profile.')

        libraryLocationIDs = [location.id for location in self.section()._locations()]
        libraryLocationIDs.append(-1)

        if locationID not in libraryLocationIDs:
            raise BadRequest('Unexpected library path ID. %s not in %s' %
                             (locationID, libraryLocationIDs))

        if isinstance(targetTagID, str):
            tagIndex = tagKeys.index(targetTagID)
            targetTagID = tagValues[tagIndex]

        if title is None:
            title = self.title

        backgroundProcessing = self.fetchItem('/playlists?type=42')
        key = '%s/items?' % backgroundProcessing.key
        params = {
            'Item[type]': 42,
            'Item[target]': target,
            'Item[targetTagID]': targetTagID if targetTagID else '',
            'Item[locationID]': locationID,
            'Item[Policy][scope]': policyScope,
            'Item[Policy][value]': policyValue,
            'Item[Policy][unwatched]': policyUnwatched
        }

        if deviceProfile:
            params['Item[Device][profile]'] = deviceProfile

        if videoQuality:
            from plexapi.sync import MediaSettings
            mediaSettings = MediaSettings.createVideo(videoQuality)
            params['Item[MediaSettings][videoQuality]'] = mediaSettings.videoQuality
            params['Item[MediaSettings][videoResolution]'] = mediaSettings.videoResolution
            params['Item[MediaSettings][maxVideoBitrate]'] = mediaSettings.maxVideoBitrate
            params['Item[MediaSettings][audioBoost]'] = ''
            params['Item[MediaSettings][subtitleSize]'] = ''
            params['Item[MediaSettings][musicBitrate]'] = ''
            params['Item[MediaSettings][photoQuality]'] = ''

        titleParam = {'Item[title]': title}
        section = self._server.library.sectionByID(self.librarySectionID)
        params['Item[Location][uri]'] = 'library://' + section.uuid + '/item/' + \
                                        quote_plus(self.key + '?includeExternalMedia=1')

        data = key + urlencode(params) + '&' + urlencode(titleParam)
        return self._server.query(data, method=self._server._session.put)

    def sync(self, videoQuality, client=None, clientId=None, limit=None, unwatched=False, title=None):
        """ Add current video (movie, tv-show, season or episode) as sync item for specified device.
            See :func:`~plexapi.myplex.MyPlexAccount.sync` for possible exceptions.

            Parameters:
                videoQuality (int): idx of quality of the video, one of VIDEO_QUALITY_* values defined in
                                    :mod:`~plexapi.sync` module.
                client (:class:`~plexapi.myplex.MyPlexDevice`): sync destination, see
                                                               :func:`~plexapi.myplex.MyPlexAccount.sync`.
                clientId (str): sync destination, see :func:`~plexapi.myplex.MyPlexAccount.sync`.
                limit (int): maximum count of items to sync, unlimited if `None`.
                unwatched (bool): if `True` watched videos wouldn't be synced.
                title (str): descriptive title for the new :class:`~plexapi.sync.SyncItem`, if empty the value would be
                             generated from metadata of current media.

            Returns:
                :class:`~plexapi.sync.SyncItem`: an instance of created syncItem.
        """

        from plexapi.sync import SyncItem, Policy, MediaSettings

        myplex = self._server.myPlexAccount()
        sync_item = SyncItem(self._server, None)
        sync_item.title = title if title else self._defaultSyncTitle()
        sync_item.rootTitle = self.title
        sync_item.contentType = self.listType
        sync_item.metadataType = self.METADATA_TYPE
        sync_item.machineIdentifier = self._server.machineIdentifier

        section = self._server.library.sectionByID(self.librarySectionID)

        sync_item.location = 'library://%s/item/%s' % (section.uuid, quote_plus(self.key))
        sync_item.policy = Policy.create(limit, unwatched)
        sync_item.mediaSettings = MediaSettings.createVideo(videoQuality)

        return myplex.sync(sync_item, client=client, clientId=clientId)


@utils.registerPlexObject
class Movie(Playable, Video):
    """ Represents a single Movie.

        Attributes:
            TAG (str): 'Video'
            TYPE (str): 'movie'
            audienceRating (float): Audience rating (usually from Rotten Tomatoes).
            audienceRatingImage (str): Key to audience rating image (rottentomatoes://image.rating.spilled).
            chapters (List<:class:`~plexapi.media.Chapter`>): List of Chapter objects.
            chapterSource (str): Chapter source (agent; media; mixed).
            collections (List<:class:`~plexapi.media.Collection`>): List of collection objects.
            contentRating (str) Content rating (PG-13; NR; TV-G).
            countries (List<:class:`~plexapi.media.Country`>): List of countries objects.
            directors (List<:class:`~plexapi.media.Director`>): List of director objects.
            duration (int): Duration of the movie in milliseconds.
            genres (List<:class:`~plexapi.media.Genre`>): List of genre objects.
            labels (List<:class:`~plexapi.media.Label`>): List of label objects.
            media (List<:class:`~plexapi.media.Media`>): List of media objects.
            originallyAvailableAt (datetime): Datetime the movie was released.
            originalTitle (str): Original title, often the foreign title (転々; 엽기적인 그녀).
            primaryExtraKey (str) Primary extra key (/library/metadata/66351).
            producers (List<:class:`~plexapi.media.Producer`>): List of producers objects.
            rating (float): Movie critic rating (7.9; 9.8; 8.1).
            ratingImage (str): Key to critic rating image (rottentomatoes://image.rating.rotten).
            roles (List<:class:`~plexapi.media.Role`>): List of role objects.
            similar (List<:class:`~plexapi.media.Similar`>): List of Similar objects.
            studio (str): Studio that created movie (Di Bonaventura Pictures; 21 Laps Entertainment).
            tagline (str): Movie tag line (Back 2 Work; Who says men can't change?).
            userRating (float): User rating (2.0; 8.0).
            viewOffset (int): View offset in milliseconds.
            writers (List<:class:`~plexapi.media.Writer`>): List of writers objects.
            year (int): Year movie was released.
    """
    TAG = 'Video'
    TYPE = 'movie'
    METADATA_TYPE = 'movie'

    def _loadData(self, data):
        """ Load attribute values from Plex XML response. """
        Video._loadData(self, data)
        Playable._loadData(self, data)
        self.audienceRating = utils.cast(float, data.attrib.get('audienceRating'))
        self.audienceRatingImage = data.attrib.get('audienceRatingImage')
        self.chapters = self.findItems(data, media.Chapter)
        self.chapterSource = data.attrib.get('chapterSource')
        self.collections = self.findItems(data, media.Collection)
        self.contentRating = data.attrib.get('contentRating')
        self.countries = self.findItems(data, media.Country)
        self.directors = self.findItems(data, media.Director)
        self.duration = utils.cast(int, data.attrib.get('duration'))
        self.genres = self.findItems(data, media.Genre)
        self.labels = self.findItems(data, media.Label)
        self.media = self.findItems(data, media.Media)
        self.originallyAvailableAt = utils.toDatetime(data.attrib.get('originallyAvailableAt'), '%Y-%m-%d')
        self.originalTitle = data.attrib.get('originalTitle')
        self.primaryExtraKey = data.attrib.get('primaryExtraKey')
        self.producers = self.findItems(data, media.Producer)
        self.rating = utils.cast(float, data.attrib.get('rating'))
        self.ratingImage = data.attrib.get('ratingImage')
        self.roles = self.findItems(data, media.Role)
        self.similar = self.findItems(data, media.Similar)
        self.studio = data.attrib.get('studio')
        self.tagline = data.attrib.get('tagline')
        self.userRating = utils.cast(float, data.attrib.get('userRating'))
        self.viewOffset = utils.cast(int, data.attrib.get('viewOffset', 0))
        self.writers = self.findItems(data, media.Writer)
        self.year = utils.cast(int, data.attrib.get('year'))

    @property
    def actors(self):
        """ Alias to self.roles. """
        return self.roles

    @property
    def locations(self):
        """ This does not exist in plex xml response but is added to have a common
            interface to get the locations of the movie.

            Retruns:
                List<str> of file paths where the movie is found on disk.
        """
        return [part.file for part in self.iterParts() if part]

    def _prettyfilename(self):
        # This is just for compat.
        return self.title

    def reviews(self):
        """ Returns a list of :class:`~plexapi.media.Review` objects. """
        items = []
        data = self._server.query(self.key + '?includeReviews=1')
        for item in data.iter('Review'):
            items.append(media.Review(data=item, server=self._server))

        return items

    def extras(self):
        """ Returns a list of :class:`~plexapi.video.Extra` objects. """
        items = []
        data = self._server.query(self._details_key)
        for extra in data.iter('Extras'):
            for video in extra.iter('Video'):
                items.append(Extra(data=video, server=self._server))

        return items

    def download(self, savepath=None, keep_original_name=False, **kwargs):
        """ Download video files to specified directory.

            Parameters:
                savepath (str): Defaults to current working dir.
                keep_original_name (bool): True to keep the original file name otherwise
                    a friendlier is generated.
                **kwargs: Additional options passed into :func:`~plexapi.base.PlexObject.getStreamURL`.
        """
        filepaths = []
        locations = [i for i in self.iterParts() if i]
        for location in locations:
            name = location.file
            if not keep_original_name:
                title = self.title.replace(' ', '.')
                name = '%s.%s' % (title, location.container)
            if kwargs is not None:
                url = self.getStreamURL(**kwargs)
            else:
                self._server.url('%s?download=1' % location.key)
            filepath = utils.download(url, self._server._token, filename=name,
                                      savepath=savepath, session=self._server._session)
            if filepath:
                filepaths.append(filepath)
        return filepaths


@utils.registerPlexObject
class Show(Video):
    """ Represents a single Show (including all seasons and episodes).

        Attributes:
            TAG (str): 'Directory'
            TYPE (str): 'show'
            banner (str): Key to banner artwork (/library/metadata/<ratingkey>/banner/<bannerid>).
            childCount (int): Number of seasons in the show.
            collections (List<:class:`~plexapi.media.Collection`>): List of collection objects.
            contentRating (str) Content rating (PG-13; NR; TV-G).
            duration (int): Typical duration of the show episodes in milliseconds.
            genres (List<:class:`~plexapi.media.Genre`>): List of genre objects.
            index (int): Plex index number for the show.
            key (str): API URL (/library/metadata/<ratingkey>).
            labels (List<:class:`~plexapi.media.Label`>): List of label objects.
            leafCount (int): Number of items in the show view.
            locations (List<str>): List of folder paths where the show is found on disk.
            originallyAvailableAt (datetime): Datetime the show was released.
            rating (float): Show rating (7.9; 9.8; 8.1).
            roles (List<:class:`~plexapi.media.Role`>): List of role objects.
            similar (List<:class:`~plexapi.media.Similar`>): List of Similar objects.
            studio (str): Studio that created show (Di Bonaventura Pictures; 21 Laps Entertainment).
            theme (str): URL to theme resource (/library/metadata/<ratingkey>/theme/<themeid>).
            viewedLeafCount (int): Number of items marked as played in the show view.
            year (int): Year the show was released.
    """
    TAG = 'Directory'
    TYPE = 'show'
    METADATA_TYPE = 'episode'

    def _loadData(self, data):
        """ Load attribute values from Plex XML response. """
        Video._loadData(self, data)
        self.banner = data.attrib.get('banner')
        self.childCount = utils.cast(int, data.attrib.get('childCount'))
        self.collections = self.findItems(data, media.Collection)
        self.contentRating = data.attrib.get('contentRating')
        self.duration = utils.cast(int, data.attrib.get('duration'))
        self.genres = self.findItems(data, media.Genre)
        self.index = utils.cast(int, data.attrib.get('index'))
        self.key = self.key.replace('/children', '')  # FIX_BUG_50
        self.labels = self.findItems(data, media.Label)
        self.leafCount = utils.cast(int, data.attrib.get('leafCount'))
        self.locations = self.listAttrs(data, 'path', etag='Location')
        self.originallyAvailableAt = utils.toDatetime(data.attrib.get('originallyAvailableAt'), '%Y-%m-%d')
        self.rating = utils.cast(float, data.attrib.get('rating'))
        self.roles = self.findItems(data, media.Role)
        self.similar = self.findItems(data, media.Similar)
        self.studio = data.attrib.get('studio')
        self.theme = data.attrib.get('theme')
        self.viewedLeafCount = utils.cast(int, data.attrib.get('viewedLeafCount'))
        self.year = utils.cast(int, data.attrib.get('year'))

    def __iter__(self):
        for season in self.seasons():
            yield season

    @property
    def actors(self):
        """ Alias to self.roles. """
        return self.roles

    @property
    def isWatched(self):
        """ Returns True if the show is fully watched. """
        return bool(self.viewedLeafCount == self.leafCount)

    def preferences(self):
        """ Returns a list of :class:`~plexapi.settings.Preferences` objects. """
        items = []
        data = self._server.query(self._details_key)
        for item in data.iter('Preferences'):
            for elem in item:
                setting = settings.Preferences(data=elem, server=self._server)
                setting._initpath = self.key
                items.append(setting)

        return items

    def editAdvanced(self, **kwargs):
        """ Edit a show's advanced settings. """
        data = {}
        key = '%s/prefs?' % self.key
        preferences = {pref.id: list(pref.enumValues.keys()) for pref in self.preferences()}
        for settingID, value in kwargs.items():
            enumValues = preferences.get(settingID)
            if value in enumValues:
                data[settingID] = value
            else:
                raise NotFound('%s not found in %s' % (value, enumValues))
        url = key + urlencode(data)
        self._server.query(url, method=self._server._session.put)

    def defaultAdvanced(self):
        """ Edit all of show's advanced settings to default. """
        data = {}
        key = '%s/prefs?' % self.key
        for preference in self.preferences():
            data[preference.id] = preference.default
        url = key + urlencode(data)
        self._server.query(url, method=self._server._session.put)

    def hubs(self):
        """ Returns a list of :class:`~plexapi.library.Hub` objects. """
        data = self._server.query(self._details_key)
        for item in data.iter('Related'):
            return self.findItems(item, library.Hub)

    def onDeck(self):
        """ Returns shows On Deck :class:`~plexapi.video.Video` object.
            If show is unwatched, return will likely be the first episode.
        """
        data = self._server.query(self._details_key)
        return self.findItems([item for item in data.iter('OnDeck')][0])[0]

    def season(self, title=None, season=None):
        """ Returns the season with the specified title or number.

            Parameters:
                title (str): Title of the season to return.
                season (int): Season number (default: None; required if title not specified).

            Raises:
                :exc:`~plexapi.exceptions.BadRequest`: If title or season parameter is missing.
        """
        key = '/library/metadata/%s/children' % self.ratingKey
        if title is not None and not isinstance(title, int):
            return self.fetchItem(key, Season, title__iexact=title)
        elif season is not None or isinstance(title, int):
            if isinstance(title, int):
                index = title
            else:
                index = season
            return self.fetchItem(key, Season, index=index)
        raise BadRequest('Missing argument: title or season is required')

    def seasons(self, **kwargs):
        """ Returns a list of :class:`~plexapi.video.Season` objects in the show. """
        key = '/library/metadata/%s/children?excludeAllLeaves=1' % self.ratingKey
        return self.fetchItems(key, Season, **kwargs)

    def episode(self, title=None, season=None, episode=None):
        """ Find a episode using a title or season and episode.

            Parameters:
                title (str): Title of the episode to return
                season (int): Season number (default: None; required if title not specified).
                episode (int): Episode number (default: None; required if title not specified).

            Raises:
                :exc:`~plexapi.exceptions.BadRequest`: If title or season and episode parameters are missing.
        """
        key = '/library/metadata/%s/allLeaves' % self.ratingKey
        if title is not None:
            return self.fetchItem(key, Episode, title__iexact=title)
        elif season is not None and episode is not None:
            return self.fetchItem(key, Episode, parentIndex=season, index=episode)
        raise BadRequest('Missing argument: title or season and episode are required')

    def episodes(self, **kwargs):
        """ Returns a list of :class:`~plexapi.video.Episode` objects in the show. """
        key = '/library/metadata/%s/allLeaves' % self.ratingKey
        return self.fetchItems(key, Episode, **kwargs)

    def get(self, title=None, season=None, episode=None):
        """ Alias to :func:`~plexapi.video.Show.episode`. """
        return self.episode(title, season, episode)

    def watched(self):
        """ Returns list of watched :class:`~plexapi.video.Episode` objects. """
        return self.episodes(viewCount__gt=0)

    def unwatched(self):
        """ Returns list of unwatched :class:`~plexapi.video.Episode` objects. """
        return self.episodes(viewCount=0)

    def download(self, savepath=None, keep_original_name=False, **kwargs):
        """ Download video files to specified directory.

            Parameters:
                savepath (str): Defaults to current working dir.
                keep_original_name (bool): True to keep the original file name otherwise
                    a friendlier is generated.
                **kwargs: Additional options passed into :func:`~plexapi.base.PlexObject.getStreamURL`.
        """
        filepaths = []
        for episode in self.episodes():
            filepaths += episode.download(savepath, keep_original_name, **kwargs)
        return filepaths


@utils.registerPlexObject
class Season(Video):
    """ Represents a single Show Season (including all episodes).

        Attributes:
            TAG (str): 'Directory'
            TYPE (str): 'season'
            index (int): Season number.
            key (str): API URL (/library/metadata/<ratingkey>).
            leafCount (int): Number of items in the season view.
            parentGuid (str): Plex GUID for the show (plex://show/5d9c086fe9d5a1001f4d9fe6).
            parentIndex (int): Plex index number for the show.
            parentKey (str): API URL of the show (/library/metadata/<parentRatingKey>).
            parentRatingKey (int): Unique key identifying the show.
            parentTheme (str): URL to show theme resource (/library/metadata/<parentRatingkey>/theme/<themeid>).
            parentThumb (str): URL to show thumbnail image (/library/metadata/<parentRatingKey>/thumb/<thumbid>).
            parentTitle (str): Name of the show for the season.
            viewedLeafCount (int): Number of items marked as played in the season view.
    """
    TAG = 'Directory'
    TYPE = 'season'
    METADATA_TYPE = 'episode'

    def _loadData(self, data):
        """ Load attribute values from Plex XML response. """
        Video._loadData(self, data)
        self.index = utils.cast(int, data.attrib.get('index'))
        self.key = self.key.replace('/children', '')  # FIX_BUG_50
        self.leafCount = utils.cast(int, data.attrib.get('leafCount'))
        self.parentGuid = data.attrib.get('parentGuid')
        self.parentIndex = data.attrib.get('parentIndex')
        self.parentKey = data.attrib.get('parentKey')
        self.parentRatingKey = utils.cast(int, data.attrib.get('parentRatingKey'))
        self.parentTheme = data.attrib.get('parentTheme')
        self.parentThumb = data.attrib.get('parentThumb')
        self.parentTitle = data.attrib.get('parentTitle')
        self.viewedLeafCount = utils.cast(int, data.attrib.get('viewedLeafCount'))

    def __iter__(self):
        for episode in self.episodes():
            yield episode

    def __repr__(self):
        return '<%s>' % ':'.join([p for p in [
            self.__class__.__name__,
            self.key.replace('/library/metadata/', '').replace('/children', ''),
            '%s-s%s' % (self.parentTitle.replace(' ', '-')[:20], self.seasonNumber),
        ] if p])

    @property
    def isWatched(self):
        """ Returns True if the season is fully watched. """
        return bool(self.viewedLeafCount == self.leafCount)

    @property
    def seasonNumber(self):
        """ Returns season number. """
        return self.index

    def episodes(self, **kwargs):
        """ Returns a list of :class:`~plexapi.video.Episode` objects in the season. """
        key = '/library/metadata/%s/children' % self.ratingKey
        return self.fetchItems(key, Episode, **kwargs)

    def episode(self, title=None, episode=None):
        """ Returns the episode with the given title or number.

            Parameters:
                title (str): Title of the episode to return.
                episode (int): Episode number (default: None; required if title not specified).

            Raises:
                :exc:`~plexapi.exceptions.BadRequest`: If title or episode parameter is missing.
        """
        key = '/library/metadata/%s/children' % self.ratingKey
        if title is not None:
            return self.fetchItem(key, Episode, title__iexact=title)
        elif episode is not None:
            return self.fetchItem(key, Episode, parentIndex=self.index, index=episode)
        raise BadRequest('Missing argument: title or episode is required')

    def get(self, title=None, episode=None):
        """ Alias to :func:`~plexapi.video.Season.episode`. """
        return self.episode(title, episode)

    def show(self):
        """ Return the season's :class:`~plexapi.video.Show`. """
        return self.fetchItem(self.parentRatingKey)

    def watched(self):
        """ Returns list of watched :class:`~plexapi.video.Episode` objects. """
        return self.episodes(watched=True)

    def unwatched(self):
        """ Returns list of unwatched :class:`~plexapi.video.Episode` objects. """
        return self.episodes(watched=False)

    def download(self, savepath=None, keep_original_name=False, **kwargs):
        """ Download video files to specified directory.

            Parameters:
                savepath (str): Defaults to current working dir.
                keep_original_name (bool): True to keep the original file name otherwise
                    a friendlier is generated.
                **kwargs: Additional options passed into :func:`~plexapi.base.PlexObject.getStreamURL`.
        """
        filepaths = []
        for episode in self.episodes():
            filepaths += episode.download(savepath, keep_original_name, **kwargs)
        return filepaths

    def _defaultSyncTitle(self):
        """ Returns str, default title for a new syncItem. """
        return '%s - %s' % (self.parentTitle, self.title)


@utils.registerPlexObject
class Episode(Playable, Video):
    """ Represents a single Shows Episode.

        Attributes:
            TAG (str): 'Video'
            TYPE (str): 'episode'
            chapters (List<:class:`~plexapi.media.Chapter`>): List of Chapter objects.
            chapterSource (str): Chapter source (agent; media; mixed).
            contentRating (str) Content rating (PG-13; NR; TV-G).
            directors (List<:class:`~plexapi.media.Director`>): List of director objects.
            duration (int): Duration of the episode in milliseconds.
            grandparentArt (str): URL to show artwork (/library/metadata/<grandparentRatingKey>/art/<artid>).
            grandparentGuid (str): Plex GUID for the show (plex://show/5d9c086fe9d5a1001f4d9fe6).
            grandparentKey (str): API URL of the show (/library/metadata/<grandparentRatingKey>).
            grandparentRatingKey (int): Unique key identifying the show.
            grandparentTheme (str): URL to show theme resource (/library/metadata/<grandparentRatingkey>/theme/<themeid>).
            grandparentThumb (str): URL to show thumbnail image (/library/metadata/<grandparentRatingKey>/thumb/<thumbid>).
            grandparentTitle (str): Name of the show for the episode.
            index (int): Episode number.
            markers (List<:class:`~plexapi.media.Marker`>): List of marker objects.
            media (List<:class:`~plexapi.media.Media`>): List of media objects.
            originallyAvailableAt (datetime): Datetime the episode was released.
            parentGuid (str): Plex GUID for the season (plex://season/5d9c09e42df347001e3c2a72).
            parentIndex (int): Season number of episode.
            parentKey (str): API URL of the season (/library/metadata/<parentRatingKey>).
            parentRatingKey (int): Unique key  identifying the season.
            parentThumb (str): URL to season thumbnail image (/library/metadata/<parentRatingKey>/thumb/<thumbid>).
            parentTitle (str): Name of the season for the episode.
            rating (float): Episode rating (7.9; 9.8; 8.1).
            viewOffset (int): View offset in milliseconds.
            writers (List<:class:`~plexapi.media.Writer`>): List of writers objects.
            year (int): Year episode was released.
    """
    TAG = 'Video'
    TYPE = 'episode'
    METADATA_TYPE = 'episode'

    def _loadData(self, data):
        """ Load attribute values from Plex XML response. """
        Video._loadData(self, data)
        Playable._loadData(self, data)
        self._seasonNumber = None  # cached season number
        self.chapters = self.findItems(data, media.Chapter)
        self.chapterSource = data.attrib.get('chapterSource')
        self.contentRating = data.attrib.get('contentRating')
        self.directors = self.findItems(data, media.Director)
        self.duration = utils.cast(int, data.attrib.get('duration'))
        self.grandparentArt = data.attrib.get('grandparentArt')
        self.grandparentGuid = data.attrib.get('grandparentGuid')
        self.grandparentKey = data.attrib.get('grandparentKey')
        self.grandparentRatingKey = utils.cast(int, data.attrib.get('grandparentRatingKey'))
        self.grandparentTheme = data.attrib.get('grandparentTheme')
        self.grandparentThumb = data.attrib.get('grandparentThumb')
        self.grandparentTitle = data.attrib.get('grandparentTitle')
        self.index = utils.cast(int, data.attrib.get('index'))
        self.markers = self.findItems(data, media.Marker)
        self.media = self.findItems(data, media.Media)
        self.originallyAvailableAt = utils.toDatetime(data.attrib.get('originallyAvailableAt'), '%Y-%m-%d')
        self.parentGuid = data.attrib.get('parentGuid')
        self.parentIndex = utils.cast(int, data.attrib.get('parentIndex'))
        self.parentKey = data.attrib.get('parentKey')
        self.parentRatingKey = utils.cast(int, data.attrib.get('parentRatingKey'))
        self.parentThumb = data.attrib.get('parentThumb')
        self.parentTitle = data.attrib.get('parentTitle')
        self.rating = utils.cast(float, data.attrib.get('rating'))
        self.viewOffset = utils.cast(int, data.attrib.get('viewOffset', 0))
        self.writers = self.findItems(data, media.Writer)
        self.year = utils.cast(int, data.attrib.get('year'))

    def __repr__(self):
        return '<%s>' % ':'.join([p for p in [
            self.__class__.__name__,
            self.key.replace('/library/metadata/', '').replace('/children', ''),
            '%s-%s' % (self.grandparentTitle.replace(' ', '-')[:20], self.seasonEpisode),
        ] if p])

    def _prettyfilename(self):
        """ Returns a human friendly filename. """
        return '%s.%s' % (self.grandparentTitle.replace(' ', '.'), self.seasonEpisode)

    @property
    def locations(self):
        """ This does not exist in plex xml response but is added to have a common
            interface to get the locations of the episode.

            Retruns:
                List<str> of file paths where the episode is found on disk.
        """
        return [part.file for part in self.iterParts() if part]

    @property
    def seasonNumber(self):
        """ Returns the episodes season number. """
        if self._seasonNumber is None:
            self._seasonNumber = self.parentIndex if self.parentIndex else self.season().seasonNumber
        return utils.cast(int, self._seasonNumber)

    @property
    def seasonEpisode(self):
        """ Returns the s00e00 string containing the season and episode. """
        return 's%se%s' % (str(self.seasonNumber).zfill(2), str(self.index).zfill(2))

    @property
    def hasIntroMarker(self):
        """ Returns True if the episode has an intro marker in the xml. """
        if not self.isFullObject():
            self.reload()
        return any(marker.type == 'intro' for marker in self.markers)

    def season(self):
        """" Return the episode's :class:`~plexapi.video.Season`. """
        return self.fetchItem(self.parentKey)

    def show(self):
        """" Return the episode's :class:`~plexapi.video.Show`. """
        return self.fetchItem(self.grandparentRatingKey)

    def _defaultSyncTitle(self):
        """ Returns str, default title for a new syncItem. """
        return '%s - %s - (%s) %s' % (self.grandparentTitle, self.parentTitle, self.seasonEpisode, self.title)


@utils.registerPlexObject
class Clip(Playable, Video):
    """Represents a single Clip.

        Attributes:
            TAG (str): 'Video'
            TYPE (str): 'clip'
            duration (int): Duration of the clip in milliseconds.
            extraType (int): Unknown.
            index (int): Plex index number for the clip.
            media (List<:class:`~plexapi.media.Media`>): List of media objects.
            originallyAvailableAt (datetime): Datetime the clip was released.
            skipDetails (int): Unknown.
            subtype (str): Type of clip (trailer, behindTheScenes, sceneOrSample, etc.).
            thumbAspectRatio (str): Aspect ratio of the thumbnail image.
            viewOffset (int): View offset in milliseconds.
            year (int): Year clip was released.
    """

    TAG = 'Video'
    TYPE = 'clip'
    METADATA_TYPE = 'clip'

    def _loadData(self, data):
        """Load attribute values from Plex XML response."""
        Video._loadData(self, data)
        Playable._loadData(self, data)
        self._data = data
        self.duration = utils.cast(int, data.attrib.get('duration'))
        self.extraType = utils.cast(int, data.attrib.get('extraType'))
        self.index = utils.cast(int, data.attrib.get('index'))
        self.media = self.findItems(data, media.Media)
        self.originallyAvailableAt = data.attrib.get('originallyAvailableAt')
        self.skipDetails = utils.cast(int, data.attrib.get('skipDetails'))
        self.subtype = data.attrib.get('subtype')
<<<<<<< HEAD
        self.thumb = data.attrib.get('thumb')
        self.thumbAspectRatio = data.attrib.get('thumbAspectRatio')
        self.title = data.attrib.get('title')
        self.type = data.attrib.get('type')
        self.year = data.attrib.get('year')
=======
        self.thumbAspectRatio = data.attrib.get('thumbAspectRatio')
>>>>>>> ed0532c0
        self.viewOffset = utils.cast(int, data.attrib.get('viewOffset', 0))
        self.year = utils.cast(int, data.attrib.get('year'))

<<<<<<< HEAD
    def section(self):
        """Return the :class:`~plexapi.library.LibrarySection` this item belongs to."""
        # Clip payloads currently do not contain 'librarySectionID'.
        # Return None to avoid unnecessary attribute lookup attempts.
        return None


@utils.registerPlexObject
class Extra(Clip):
    """ Represents a single Extra (trailer, behindTheScenes, etc).

        Attributes:
            TAG (str): 'Extras'
    """
    TAG = 'Extras'

    def _loadData(self, data):
        """ Load attribute values from Plex XML response. """
        self._data = data
        self.addedAt = utils.toDatetime(data.attrib.get('addedAt'))
        self.duration = utils.cast(int, data.attrib.get('duration'))
        self.extraType = data.attrib.get('extraType')
        self.index = data.attrib.get('index')
        self.key = data.attrib.get('key', '')
        self.media = self.findItems(data, media.Media)
        self.originallyAvailableAt = utils.toDatetime(
            data.attrib.get('originallyAvailableAt'), '%Y-%m-%d')
        self.ratingKey = utils.cast(int, data.attrib.get('ratingKey'))
        self.subtype = data.attrib.get('subtype')
        self.summary = data.attrib.get('summary')
        self.thumb = data.attrib.get('thumb')
        self.title = data.attrib.get('title')
        self.type = data.attrib.get('type')
        self.year = data.attrib.get('year')
=======
    @property
    def locations(self):
        """ This does not exist in plex xml response but is added to have a common
            interface to get the locations of the clip.

            Retruns:
                List<str> of file paths where the clip is found on disk.
        """
        return [part.file for part in self.iterParts() if part]
>>>>>>> ed0532c0
<|MERGE_RESOLUTION|>--- conflicted
+++ resolved
@@ -2,13 +2,8 @@
 import os
 from urllib.parse import quote_plus, urlencode
 
-<<<<<<< HEAD
-from plexapi import media, utils, settings, library
-from plexapi.base import Playable, PlexPartialObject, MediaContainer
-=======
 from plexapi import library, media, settings, utils
 from plexapi.base import Playable, PlexPartialObject
->>>>>>> ed0532c0
 from plexapi.exceptions import BadRequest, NotFound
 
 
@@ -889,19 +884,19 @@
         self.originallyAvailableAt = data.attrib.get('originallyAvailableAt')
         self.skipDetails = utils.cast(int, data.attrib.get('skipDetails'))
         self.subtype = data.attrib.get('subtype')
-<<<<<<< HEAD
-        self.thumb = data.attrib.get('thumb')
         self.thumbAspectRatio = data.attrib.get('thumbAspectRatio')
-        self.title = data.attrib.get('title')
-        self.type = data.attrib.get('type')
-        self.year = data.attrib.get('year')
-=======
-        self.thumbAspectRatio = data.attrib.get('thumbAspectRatio')
->>>>>>> ed0532c0
         self.viewOffset = utils.cast(int, data.attrib.get('viewOffset', 0))
         self.year = utils.cast(int, data.attrib.get('year'))
-
-<<<<<<< HEAD
+        
+    @property
+    def locations(self):
+        """ This does not exist in plex xml response but is added to have a common
+            interface to get the locations of the clip.
+            Retruns:
+                List<str> of file paths where the clip is found on disk.
+        """
+        return [part.file for part in self.iterParts() if part]
+
     def section(self):
         """Return the :class:`~plexapi.library.LibrarySection` this item belongs to."""
         # Clip payloads currently do not contain 'librarySectionID'.
@@ -935,15 +930,4 @@
         self.thumb = data.attrib.get('thumb')
         self.title = data.attrib.get('title')
         self.type = data.attrib.get('type')
-        self.year = data.attrib.get('year')
-=======
-    @property
-    def locations(self):
-        """ This does not exist in plex xml response but is added to have a common
-            interface to get the locations of the clip.
-
-            Retruns:
-                List<str> of file paths where the clip is found on disk.
-        """
-        return [part.file for part in self.iterParts() if part]
->>>>>>> ed0532c0
+        self.year = data.attrib.get('year')