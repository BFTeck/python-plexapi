# -*- coding: utf-8 -*-
import os
from urllib.parse import quote_plus, urlencode

from plexapi import library, media, settings, utils
from plexapi.base import Playable, PlexPartialObject
from plexapi.exceptions import BadRequest, NotFound
<<<<<<< HEAD
from plexapi.mixins import ArtMixin, PosterMixin
=======
from plexapi.mixins import SplitMergeMixin, UnmatchMatchMixin
>>>>>>> 3f7655e9
from plexapi.mixins import CollectionMixin, CountryMixin, DirectorMixin, GenreMixin, LabelMixin, ProducerMixin, EditWriter


class Video(PlexPartialObject):
    """ Base class for all video objects including :class:`~plexapi.video.Movie`,
        :class:`~plexapi.video.Show`, :class:`~plexapi.video.Season`,
        :class:`~plexapi.video.Episode`, and :class:`~plexapi.video.Clip`.

        Attributes:
            addedAt (datetime): Datetime the item was added to the library.
            art (str): URL to artwork image (/library/metadata/<ratingKey>/art/<artid>).
            artBlurHash (str): BlurHash string for artwork image.
            fields (List<:class:`~plexapi.media.Field`>): List of field objects.
            guid (str): Plex GUID for the movie, show, season, episode, or clip (plex://movie/5d776b59ad5437001f79c6f8).
            key (str): API URL (/library/metadata/<ratingkey>).
            lastViewedAt (datetime): Datetime the item was last played.
            librarySectionID (int): :class:`~plexapi.library.LibrarySection` ID.
            librarySectionKey (str): :class:`~plexapi.library.LibrarySection` key.
            librarySectionTitle (str): :class:`~plexapi.library.LibrarySection` title.
            listType (str): Hardcoded as 'video' (useful for search filters).
            ratingKey (int): Unique key identifying the item.
            summary (str): Summary of the movie, show, season, episode, or clip.
            thumb (str): URL to thumbnail image (/library/metadata/<ratingKey>/thumb/<thumbid>).
            thumbBlurHash (str): BlurHash string for thumbnail image.
            title (str): Name of the movie, show, season, episode, or clip.
            titleSort (str): Title to use when sorting (defaults to title).
            type (str): 'movie', 'show', 'season', 'episode', or 'clip'.
            updatedAt (datatime): Datetime the item was updated.
            viewCount (int): Count of times the item was played.
    """

    def _loadData(self, data):
        """ Load attribute values from Plex XML response. """
        self._data = data
        self.addedAt = utils.toDatetime(data.attrib.get('addedAt'))
        self.art = data.attrib.get('art')
        self.artBlurHash = data.attrib.get('artBlurHash')
        self.fields = self.findItems(data, media.Field)
        self.guid = data.attrib.get('guid')
        self.key = data.attrib.get('key', '')
        self.lastViewedAt = utils.toDatetime(data.attrib.get('lastViewedAt'))
        self.librarySectionID = data.attrib.get('librarySectionID')
        self.librarySectionKey = data.attrib.get('librarySectionKey')
        self.librarySectionTitle = data.attrib.get('librarySectionTitle')
        self.listType = 'video'
        self.ratingKey = utils.cast(int, data.attrib.get('ratingKey'))
        self.summary = data.attrib.get('summary')
        self.thumb = data.attrib.get('thumb')
        self.thumbBlurHash = data.attrib.get('thumbBlurHash')
        self.title = data.attrib.get('title')
        self.titleSort = data.attrib.get('titleSort', self.title)
        self.type = data.attrib.get('type')
        self.updatedAt = utils.toDatetime(data.attrib.get('updatedAt'))
        self.viewCount = utils.cast(int, data.attrib.get('viewCount', 0))

    @property
    def isWatched(self):
        """ Returns True if this video is watched. """
        return bool(self.viewCount > 0) if self.viewCount else False

    @property
    def thumbUrl(self):
        """ Return the first first thumbnail url starting on
            the most specific thumbnail for that item.
        """
        thumb = self.firstAttr('thumb', 'parentThumb', 'granparentThumb')
        return self._server.url(thumb, includeToken=True) if thumb else None

    @property
    def artUrl(self):
        """ Return the first first art url starting on the most specific for that item."""
        art = self.firstAttr('art', 'grandparentArt')
        return self._server.url(art, includeToken=True) if art else None

    def url(self, part):
        """ Returns the full url for something. Typically used for getting a specific image. """
        return self._server.url(part, includeToken=True) if part else None

    def markWatched(self):
        """ Mark video as watched. """
        key = '/:/scrobble?key=%s&identifier=com.plexapp.plugins.library' % self.ratingKey
        self._server.query(key)
        self.reload()

    def markUnwatched(self):
        """ Mark video unwatched. """
        key = '/:/unscrobble?key=%s&identifier=com.plexapp.plugins.library' % self.ratingKey
        self._server.query(key)
        self.reload()

    def rate(self, rate):
        """ Rate video. """
        key = '/:/rate?key=%s&identifier=com.plexapp.plugins.library&rating=%s' % (self.ratingKey, rate)

        self._server.query(key)
        self.reload()

    def _defaultSyncTitle(self):
        """ Returns str, default title for a new syncItem. """
        return self.title

    def subtitleStreams(self):
        """ Returns a list of :class:`~plexapi.media.SubtitleStream` objects for all MediaParts. """
        streams = []

        parts = self.iterParts()
        for part in parts:
            streams += part.subtitleStreams()
        return streams

    def uploadSubtitles(self, filepath):
        """ Upload Subtitle file for video. """
        url = '%s/subtitles' % self.key
        filename = os.path.basename(filepath)
        subFormat = os.path.splitext(filepath)[1][1:]
        with open(filepath, 'rb') as subfile:
            params = {'title': filename,
                      'format': subFormat
                      }
            headers = {'Accept': 'text/plain, */*'}
            self._server.query(url, self._server._session.post, data=subfile, params=params, headers=headers)

    def removeSubtitles(self, streamID=None, streamTitle=None):
        """ Remove Subtitle from movie's subtitles listing.

            Note: If subtitle file is located inside video directory it will bbe deleted.
            Files outside of video directory are not effected.
        """
        for stream in self.subtitleStreams():
            if streamID == stream.id or streamTitle == stream.title:
                self._server.query(stream.key, self._server._session.delete)

    def optimize(self, title=None, target="", targetTagID=None, locationID=-1, policyScope='all',
                 policyValue="", policyUnwatched=0, videoQuality=None, deviceProfile=None):
        """ Optimize item

            locationID (int): -1 in folder with original items
                               2 library path id
                                 library path id is found in library.locations[i].id

            target (str): custom quality name.
                          if none provided use "Custom: {deviceProfile}"

            targetTagID (int):  Default quality settings
                                1 Mobile
                                2 TV
                                3 Original Quality

            deviceProfile (str): Android, IOS, Universal TV, Universal Mobile, Windows Phone,
                                    Windows, Xbox One

            Example:
                Optimize for Mobile
                   item.optimize(targetTagID="Mobile") or item.optimize(targetTagID=1")
                Optimize for Android 10 MBPS 1080p
                   item.optimize(deviceProfile="Android", videoQuality=10)
                Optimize for IOS Original Quality
                   item.optimize(deviceProfile="IOS", videoQuality=-1)

            * see sync.py VIDEO_QUALITIES for additional information for using videoQuality
        """
        tagValues = [1, 2, 3]
        tagKeys = ["Mobile", "TV", "Original Quality"]
        tagIDs = tagKeys + tagValues

        if targetTagID not in tagIDs and (deviceProfile is None or videoQuality is None):
            raise BadRequest('Unexpected or missing quality profile.')

        libraryLocationIDs = [location.id for location in self.section()._locations()]
        libraryLocationIDs.append(-1)

        if locationID not in libraryLocationIDs:
            raise BadRequest('Unexpected library path ID. %s not in %s' %
                             (locationID, libraryLocationIDs))

        if isinstance(targetTagID, str):
            tagIndex = tagKeys.index(targetTagID)
            targetTagID = tagValues[tagIndex]

        if title is None:
            title = self.title

        backgroundProcessing = self.fetchItem('/playlists?type=42')
        key = '%s/items?' % backgroundProcessing.key
        params = {
            'Item[type]': 42,
            'Item[target]': target,
            'Item[targetTagID]': targetTagID if targetTagID else '',
            'Item[locationID]': locationID,
            'Item[Policy][scope]': policyScope,
            'Item[Policy][value]': policyValue,
            'Item[Policy][unwatched]': policyUnwatched
        }

        if deviceProfile:
            params['Item[Device][profile]'] = deviceProfile

        if videoQuality:
            from plexapi.sync import MediaSettings
            mediaSettings = MediaSettings.createVideo(videoQuality)
            params['Item[MediaSettings][videoQuality]'] = mediaSettings.videoQuality
            params['Item[MediaSettings][videoResolution]'] = mediaSettings.videoResolution
            params['Item[MediaSettings][maxVideoBitrate]'] = mediaSettings.maxVideoBitrate
            params['Item[MediaSettings][audioBoost]'] = ''
            params['Item[MediaSettings][subtitleSize]'] = ''
            params['Item[MediaSettings][musicBitrate]'] = ''
            params['Item[MediaSettings][photoQuality]'] = ''

        titleParam = {'Item[title]': title}
        section = self._server.library.sectionByID(self.librarySectionID)
        params['Item[Location][uri]'] = 'library://' + section.uuid + '/item/' + \
                                        quote_plus(self.key + '?includeExternalMedia=1')

        data = key + urlencode(params) + '&' + urlencode(titleParam)
        return self._server.query(data, method=self._server._session.put)

    def sync(self, videoQuality, client=None, clientId=None, limit=None, unwatched=False, title=None):
        """ Add current video (movie, tv-show, season or episode) as sync item for specified device.
            See :func:`~plexapi.myplex.MyPlexAccount.sync` for possible exceptions.

            Parameters:
                videoQuality (int): idx of quality of the video, one of VIDEO_QUALITY_* values defined in
                                    :mod:`~plexapi.sync` module.
                client (:class:`~plexapi.myplex.MyPlexDevice`): sync destination, see
                                                               :func:`~plexapi.myplex.MyPlexAccount.sync`.
                clientId (str): sync destination, see :func:`~plexapi.myplex.MyPlexAccount.sync`.
                limit (int): maximum count of items to sync, unlimited if `None`.
                unwatched (bool): if `True` watched videos wouldn't be synced.
                title (str): descriptive title for the new :class:`~plexapi.sync.SyncItem`, if empty the value would be
                             generated from metadata of current media.

            Returns:
                :class:`~plexapi.sync.SyncItem`: an instance of created syncItem.
        """

        from plexapi.sync import SyncItem, Policy, MediaSettings

        myplex = self._server.myPlexAccount()
        sync_item = SyncItem(self._server, None)
        sync_item.title = title if title else self._defaultSyncTitle()
        sync_item.rootTitle = self.title
        sync_item.contentType = self.listType
        sync_item.metadataType = self.METADATA_TYPE
        sync_item.machineIdentifier = self._server.machineIdentifier

        section = self._server.library.sectionByID(self.librarySectionID)

        sync_item.location = 'library://%s/item/%s' % (section.uuid, quote_plus(self.key))
        sync_item.policy = Policy.create(limit, unwatched)
        sync_item.mediaSettings = MediaSettings.createVideo(videoQuality)

        return myplex.sync(sync_item, client=client, clientId=clientId)


@utils.registerPlexObject
<<<<<<< HEAD
class Movie(Video, Playable, ArtMixin, PosterMixin,
=======
class Movie(Playable, Video, SplitMergeMixin, UnmatchMatchMixin,
>>>>>>> 3f7655e9
        CollectionMixin, CountryMixin, DirectorMixin, GenreMixin, LabelMixin, ProducerMixin, EditWriter):
    """ Represents a single Movie.

        Attributes:
            TAG (str): 'Video'
            TYPE (str): 'movie'
            audienceRating (float): Audience rating (usually from Rotten Tomatoes).
            audienceRatingImage (str): Key to audience rating image (rottentomatoes://image.rating.spilled).
            chapters (List<:class:`~plexapi.media.Chapter`>): List of Chapter objects.
            chapterSource (str): Chapter source (agent; media; mixed).
            collections (List<:class:`~plexapi.media.Collection`>): List of collection objects.
            contentRating (str) Content rating (PG-13; NR; TV-G).
            countries (List<:class:`~plexapi.media.Country`>): List of countries objects.
            directors (List<:class:`~plexapi.media.Director`>): List of director objects.
            duration (int): Duration of the movie in milliseconds.
            genres (List<:class:`~plexapi.media.Genre`>): List of genre objects.
            guids (List<:class:`~plexapi.media.Guid`>): List of guid objects.
            labels (List<:class:`~plexapi.media.Label`>): List of label objects.
            media (List<:class:`~plexapi.media.Media`>): List of media objects.
            originallyAvailableAt (datetime): Datetime the movie was released.
            originalTitle (str): Original title, often the foreign title (転々; 엽기적인 그녀).
            primaryExtraKey (str) Primary extra key (/library/metadata/66351).
            producers (List<:class:`~plexapi.media.Producer`>): List of producers objects.
            rating (float): Movie critic rating (7.9; 9.8; 8.1).
            ratingImage (str): Key to critic rating image (rottentomatoes://image.rating.rotten).
            roles (List<:class:`~plexapi.media.Role`>): List of role objects.
            similar (List<:class:`~plexapi.media.Similar`>): List of Similar objects.
            studio (str): Studio that created movie (Di Bonaventura Pictures; 21 Laps Entertainment).
            tagline (str): Movie tag line (Back 2 Work; Who says men can't change?).
            userRating (float): User rating (2.0; 8.0).
            viewOffset (int): View offset in milliseconds.
            writers (List<:class:`~plexapi.media.Writer`>): List of writers objects.
            year (int): Year movie was released.
    """
    TAG = 'Video'
    TYPE = 'movie'
    METADATA_TYPE = 'movie'

    def _loadData(self, data):
        """ Load attribute values from Plex XML response. """
        Video._loadData(self, data)
        Playable._loadData(self, data)
        self.audienceRating = utils.cast(float, data.attrib.get('audienceRating'))
        self.audienceRatingImage = data.attrib.get('audienceRatingImage')
        self.chapters = self.findItems(data, media.Chapter)
        self.chapterSource = data.attrib.get('chapterSource')
        self.collections = self.findItems(data, media.Collection)
        self.contentRating = data.attrib.get('contentRating')
        self.countries = self.findItems(data, media.Country)
        self.directors = self.findItems(data, media.Director)
        self.duration = utils.cast(int, data.attrib.get('duration'))
        self.genres = self.findItems(data, media.Genre)
        self.guids = self.findItems(data, media.Guid)
        self.labels = self.findItems(data, media.Label)
        self.media = self.findItems(data, media.Media)
        self.originallyAvailableAt = utils.toDatetime(data.attrib.get('originallyAvailableAt'), '%Y-%m-%d')
        self.originalTitle = data.attrib.get('originalTitle')
        self.primaryExtraKey = data.attrib.get('primaryExtraKey')
        self.producers = self.findItems(data, media.Producer)
        self.rating = utils.cast(float, data.attrib.get('rating'))
        self.ratingImage = data.attrib.get('ratingImage')
        self.roles = self.findItems(data, media.Role)
        self.similar = self.findItems(data, media.Similar)
        self.studio = data.attrib.get('studio')
        self.tagline = data.attrib.get('tagline')
        self.userRating = utils.cast(float, data.attrib.get('userRating'))
        self.viewOffset = utils.cast(int, data.attrib.get('viewOffset', 0))
        self.writers = self.findItems(data, media.Writer)
        self.year = utils.cast(int, data.attrib.get('year'))

    @property
    def actors(self):
        """ Alias to self.roles. """
        return self.roles

    @property
    def locations(self):
        """ This does not exist in plex xml response but is added to have a common
            interface to get the locations of the movie.

            Retruns:
                List<str> of file paths where the movie is found on disk.
        """
        return [part.file for part in self.iterParts() if part]

    def _prettyfilename(self):
        # This is just for compat.
        return self.title

    def hubs(self):
        """ Returns a list of :class:`~plexapi.library.Hub` objects. """
        data = self._server.query(self._details_key)
        video = data.find('Video')
        if video:
            related = video.find('Related')
            if related:
                return self.findItems(related, library.Hub)

    def download(self, savepath=None, keep_original_name=False, **kwargs):
        """ Download video files to specified directory.

            Parameters:
                savepath (str): Defaults to current working dir.
                keep_original_name (bool): True to keep the original file name otherwise
                    a friendlier is generated.
                **kwargs: Additional options passed into :func:`~plexapi.base.PlexObject.getStreamURL`.
        """
        filepaths = []
        locations = [i for i in self.iterParts() if i]
        for location in locations:
            name = location.file
            if not keep_original_name:
                title = self.title.replace(' ', '.')
                name = '%s.%s' % (title, location.container)
            if kwargs is not None:
                url = self.getStreamURL(**kwargs)
            else:
                self._server.url('%s?download=1' % location.key)
            filepath = utils.download(url, self._server._token, filename=name,
                                      savepath=savepath, session=self._server._session)
            if filepath:
                filepaths.append(filepath)
        return filepaths


@utils.registerPlexObject
<<<<<<< HEAD
class Show(Video, ArtMixin, PosterMixin,
=======
class Show(Video, SplitMergeMixin, UnmatchMatchMixin,
>>>>>>> 3f7655e9
        CollectionMixin, GenreMixin, LabelMixin):
    """ Represents a single Show (including all seasons and episodes).

        Attributes:
            TAG (str): 'Directory'
            TYPE (str): 'show'
            banner (str): Key to banner artwork (/library/metadata/<ratingkey>/banner/<bannerid>).
            childCount (int): Number of seasons in the show.
            collections (List<:class:`~plexapi.media.Collection`>): List of collection objects.
            contentRating (str) Content rating (PG-13; NR; TV-G).
            duration (int): Typical duration of the show episodes in milliseconds.
            genres (List<:class:`~plexapi.media.Genre`>): List of genre objects.
            index (int): Plex index number for the show.
            key (str): API URL (/library/metadata/<ratingkey>).
            labels (List<:class:`~plexapi.media.Label`>): List of label objects.
            leafCount (int): Number of items in the show view.
            locations (List<str>): List of folder paths where the show is found on disk.
            originallyAvailableAt (datetime): Datetime the show was released.
            rating (float): Show rating (7.9; 9.8; 8.1).
            roles (List<:class:`~plexapi.media.Role`>): List of role objects.
            similar (List<:class:`~plexapi.media.Similar`>): List of Similar objects.
            studio (str): Studio that created show (Di Bonaventura Pictures; 21 Laps Entertainment).
            theme (str): URL to theme resource (/library/metadata/<ratingkey>/theme/<themeid>).
            viewedLeafCount (int): Number of items marked as played in the show view.
            year (int): Year the show was released.
    """
    TAG = 'Directory'
    TYPE = 'show'
    METADATA_TYPE = 'episode'

    def _loadData(self, data):
        """ Load attribute values from Plex XML response. """
        Video._loadData(self, data)
        self.banner = data.attrib.get('banner')
        self.childCount = utils.cast(int, data.attrib.get('childCount'))
        self.collections = self.findItems(data, media.Collection)
        self.contentRating = data.attrib.get('contentRating')
        self.duration = utils.cast(int, data.attrib.get('duration'))
        self.genres = self.findItems(data, media.Genre)
        self.index = utils.cast(int, data.attrib.get('index'))
        self.key = self.key.replace('/children', '')  # FIX_BUG_50
        self.labels = self.findItems(data, media.Label)
        self.leafCount = utils.cast(int, data.attrib.get('leafCount'))
        self.locations = self.listAttrs(data, 'path', etag='Location')
        self.originallyAvailableAt = utils.toDatetime(data.attrib.get('originallyAvailableAt'), '%Y-%m-%d')
        self.rating = utils.cast(float, data.attrib.get('rating'))
        self.roles = self.findItems(data, media.Role)
        self.similar = self.findItems(data, media.Similar)
        self.studio = data.attrib.get('studio')
        self.theme = data.attrib.get('theme')
        self.viewedLeafCount = utils.cast(int, data.attrib.get('viewedLeafCount'))
        self.year = utils.cast(int, data.attrib.get('year'))

    def __iter__(self):
        for season in self.seasons():
            yield season

    @property
    def actors(self):
        """ Alias to self.roles. """
        return self.roles

    @property
    def isWatched(self):
        """ Returns True if the show is fully watched. """
        return bool(self.viewedLeafCount == self.leafCount)

    def preferences(self):
        """ Returns a list of :class:`~plexapi.settings.Preferences` objects. """
        items = []
        data = self._server.query(self._details_key)
        for item in data.iter('Preferences'):
            for elem in item:
                setting = settings.Preferences(data=elem, server=self._server)
                setting._initpath = self.key
                items.append(setting)

        return items

    def editAdvanced(self, **kwargs):
        """ Edit a show's advanced settings. """
        data = {}
        key = '%s/prefs?' % self.key
        preferences = {pref.id: list(pref.enumValues.keys()) for pref in self.preferences()}
        for settingID, value in kwargs.items():
            enumValues = preferences.get(settingID)
            if value in enumValues:
                data[settingID] = value
            else:
                raise NotFound('%s not found in %s' % (value, enumValues))
        url = key + urlencode(data)
        self._server.query(url, method=self._server._session.put)

    def defaultAdvanced(self):
        """ Edit all of show's advanced settings to default. """
        data = {}
        key = '%s/prefs?' % self.key
        for preference in self.preferences():
            data[preference.id] = preference.default
        url = key + urlencode(data)
        self._server.query(url, method=self._server._session.put)

    def hubs(self):
        """ Returns a list of :class:`~plexapi.library.Hub` objects. """
        data = self._server.query(self._details_key)
        directory = data.find('Directory')
        if directory:
            related = directory.find('Related')
            if related:
                return self.findItems(related, library.Hub)

    def onDeck(self):
        """ Returns show's On Deck :class:`~plexapi.video.Video` object or `None`.
            If show is unwatched, return will likely be the first episode.
        """
        data = self._server.query(self._details_key)
        episode = next(data.iter('OnDeck'), None)
        if episode:
            return self.findItems(episode)[0]
        return None

    def season(self, title=None, season=None):
        """ Returns the season with the specified title or number.

            Parameters:
                title (str): Title of the season to return.
                season (int): Season number (default: None; required if title not specified).

            Raises:
                :exc:`~plexapi.exceptions.BadRequest`: If title or season parameter is missing.
        """
        key = '/library/metadata/%s/children' % self.ratingKey
        if title is not None and not isinstance(title, int):
            return self.fetchItem(key, Season, title__iexact=title)
        elif season is not None or isinstance(title, int):
            if isinstance(title, int):
                index = title
            else:
                index = season
            return self.fetchItem(key, Season, index=index)
        raise BadRequest('Missing argument: title or season is required')

    def seasons(self, **kwargs):
        """ Returns a list of :class:`~plexapi.video.Season` objects in the show. """
        key = '/library/metadata/%s/children?excludeAllLeaves=1' % self.ratingKey
        return self.fetchItems(key, Season, **kwargs)

    def episode(self, title=None, season=None, episode=None):
        """ Find a episode using a title or season and episode.

            Parameters:
                title (str): Title of the episode to return
                season (int): Season number (default: None; required if title not specified).
                episode (int): Episode number (default: None; required if title not specified).

            Raises:
                :exc:`~plexapi.exceptions.BadRequest`: If title or season and episode parameters are missing.
        """
        key = '/library/metadata/%s/allLeaves' % self.ratingKey
        if title is not None:
            return self.fetchItem(key, Episode, title__iexact=title)
        elif season is not None and episode is not None:
            return self.fetchItem(key, Episode, parentIndex=season, index=episode)
        raise BadRequest('Missing argument: title or season and episode are required')

    def episodes(self, **kwargs):
        """ Returns a list of :class:`~plexapi.video.Episode` objects in the show. """
        key = '/library/metadata/%s/allLeaves' % self.ratingKey
        return self.fetchItems(key, Episode, **kwargs)

    def get(self, title=None, season=None, episode=None):
        """ Alias to :func:`~plexapi.video.Show.episode`. """
        return self.episode(title, season, episode)

    def watched(self):
        """ Returns list of watched :class:`~plexapi.video.Episode` objects. """
        return self.episodes(viewCount__gt=0)

    def unwatched(self):
        """ Returns list of unwatched :class:`~plexapi.video.Episode` objects. """
        return self.episodes(viewCount=0)

    def download(self, savepath=None, keep_original_name=False, **kwargs):
        """ Download video files to specified directory.

            Parameters:
                savepath (str): Defaults to current working dir.
                keep_original_name (bool): True to keep the original file name otherwise
                    a friendlier is generated.
                **kwargs: Additional options passed into :func:`~plexapi.base.PlexObject.getStreamURL`.
        """
        filepaths = []
        for episode in self.episodes():
            filepaths += episode.download(savepath, keep_original_name, **kwargs)
        return filepaths


@utils.registerPlexObject
class Season(Video, ArtMixin, PosterMixin):
    """ Represents a single Show Season (including all episodes).

        Attributes:
            TAG (str): 'Directory'
            TYPE (str): 'season'
            index (int): Season number.
            key (str): API URL (/library/metadata/<ratingkey>).
            leafCount (int): Number of items in the season view.
            parentGuid (str): Plex GUID for the show (plex://show/5d9c086fe9d5a1001f4d9fe6).
            parentIndex (int): Plex index number for the show.
            parentKey (str): API URL of the show (/library/metadata/<parentRatingKey>).
            parentRatingKey (int): Unique key identifying the show.
            parentTheme (str): URL to show theme resource (/library/metadata/<parentRatingkey>/theme/<themeid>).
            parentThumb (str): URL to show thumbnail image (/library/metadata/<parentRatingKey>/thumb/<thumbid>).
            parentTitle (str): Name of the show for the season.
            viewedLeafCount (int): Number of items marked as played in the season view.
    """
    TAG = 'Directory'
    TYPE = 'season'
    METADATA_TYPE = 'episode'

    def _loadData(self, data):
        """ Load attribute values from Plex XML response. """
        Video._loadData(self, data)
        self.index = utils.cast(int, data.attrib.get('index'))
        self.key = self.key.replace('/children', '')  # FIX_BUG_50
        self.leafCount = utils.cast(int, data.attrib.get('leafCount'))
        self.parentGuid = data.attrib.get('parentGuid')
        self.parentIndex = data.attrib.get('parentIndex')
        self.parentKey = data.attrib.get('parentKey')
        self.parentRatingKey = utils.cast(int, data.attrib.get('parentRatingKey'))
        self.parentTheme = data.attrib.get('parentTheme')
        self.parentThumb = data.attrib.get('parentThumb')
        self.parentTitle = data.attrib.get('parentTitle')
        self.viewedLeafCount = utils.cast(int, data.attrib.get('viewedLeafCount'))

    def __iter__(self):
        for episode in self.episodes():
            yield episode

    def __repr__(self):
        return '<%s>' % ':'.join([p for p in [
            self.__class__.__name__,
            self.key.replace('/library/metadata/', '').replace('/children', ''),
            '%s-s%s' % (self.parentTitle.replace(' ', '-')[:20], self.seasonNumber),
        ] if p])

    @property
    def isWatched(self):
        """ Returns True if the season is fully watched. """
        return bool(self.viewedLeafCount == self.leafCount)

    @property
    def seasonNumber(self):
        """ Returns season number. """
        return self.index

    def episodes(self, **kwargs):
        """ Returns a list of :class:`~plexapi.video.Episode` objects in the season. """
        key = '/library/metadata/%s/children' % self.ratingKey
        return self.fetchItems(key, Episode, **kwargs)

    def episode(self, title=None, episode=None):
        """ Returns the episode with the given title or number.

            Parameters:
                title (str): Title of the episode to return.
                episode (int): Episode number (default: None; required if title not specified).

            Raises:
                :exc:`~plexapi.exceptions.BadRequest`: If title or episode parameter is missing.
        """
        key = '/library/metadata/%s/children' % self.ratingKey
        if title is not None:
            return self.fetchItem(key, Episode, title__iexact=title)
        elif episode is not None:
            return self.fetchItem(key, Episode, parentIndex=self.index, index=episode)
        raise BadRequest('Missing argument: title or episode is required')

    def get(self, title=None, episode=None):
        """ Alias to :func:`~plexapi.video.Season.episode`. """
        return self.episode(title, episode)

    def onDeck(self):
        """ Returns season's On Deck :class:`~plexapi.video.Video` object or `None`.
            Will only return a match if the show's On Deck episode is in this season.
        """
        data = self._server.query(self._details_key)
        episode = next(data.iter('OnDeck'), None)
        if episode:
            return self.findItems(episode)[0]
        return None

    def show(self):
        """ Return the season's :class:`~plexapi.video.Show`. """
        return self.fetchItem(self.parentRatingKey)

    def watched(self):
        """ Returns list of watched :class:`~plexapi.video.Episode` objects. """
        return self.episodes(watched=True)

    def unwatched(self):
        """ Returns list of unwatched :class:`~plexapi.video.Episode` objects. """
        return self.episodes(watched=False)

    def download(self, savepath=None, keep_original_name=False, **kwargs):
        """ Download video files to specified directory.

            Parameters:
                savepath (str): Defaults to current working dir.
                keep_original_name (bool): True to keep the original file name otherwise
                    a friendlier is generated.
                **kwargs: Additional options passed into :func:`~plexapi.base.PlexObject.getStreamURL`.
        """
        filepaths = []
        for episode in self.episodes():
            filepaths += episode.download(savepath, keep_original_name, **kwargs)
        return filepaths

    def _defaultSyncTitle(self):
        """ Returns str, default title for a new syncItem. """
        return '%s - %s' % (self.parentTitle, self.title)


@utils.registerPlexObject
class Episode(Video, Playable, ArtMixin, PosterMixin,
        DirectorMixin, EditWriter):
    """ Represents a single Shows Episode.

        Attributes:
            TAG (str): 'Video'
            TYPE (str): 'episode'
            chapters (List<:class:`~plexapi.media.Chapter`>): List of Chapter objects.
            chapterSource (str): Chapter source (agent; media; mixed).
            contentRating (str) Content rating (PG-13; NR; TV-G).
            directors (List<:class:`~plexapi.media.Director`>): List of director objects.
            duration (int): Duration of the episode in milliseconds.
            grandparentArt (str): URL to show artwork (/library/metadata/<grandparentRatingKey>/art/<artid>).
            grandparentGuid (str): Plex GUID for the show (plex://show/5d9c086fe9d5a1001f4d9fe6).
            grandparentKey (str): API URL of the show (/library/metadata/<grandparentRatingKey>).
            grandparentRatingKey (int): Unique key identifying the show.
            grandparentTheme (str): URL to show theme resource (/library/metadata/<grandparentRatingkey>/theme/<themeid>).
            grandparentThumb (str): URL to show thumbnail image (/library/metadata/<grandparentRatingKey>/thumb/<thumbid>).
            grandparentTitle (str): Name of the show for the episode.
            index (int): Episode number.
            markers (List<:class:`~plexapi.media.Marker`>): List of marker objects.
            media (List<:class:`~plexapi.media.Media`>): List of media objects.
            originallyAvailableAt (datetime): Datetime the episode was released.
            parentGuid (str): Plex GUID for the season (plex://season/5d9c09e42df347001e3c2a72).
            parentIndex (int): Season number of episode.
            parentKey (str): API URL of the season (/library/metadata/<parentRatingKey>).
            parentRatingKey (int): Unique key  identifying the season.
            parentThumb (str): URL to season thumbnail image (/library/metadata/<parentRatingKey>/thumb/<thumbid>).
            parentTitle (str): Name of the season for the episode.
            rating (float): Episode rating (7.9; 9.8; 8.1).
            skipParent (bool): True if the show's seasons are set to hidden.
            viewOffset (int): View offset in milliseconds.
            writers (List<:class:`~plexapi.media.Writer`>): List of writers objects.
            year (int): Year episode was released.
    """
    TAG = 'Video'
    TYPE = 'episode'
    METADATA_TYPE = 'episode'

    def _loadData(self, data):
        """ Load attribute values from Plex XML response. """
        Video._loadData(self, data)
        Playable._loadData(self, data)
        self._seasonNumber = None  # cached season number
        self.chapters = self.findItems(data, media.Chapter)
        self.chapterSource = data.attrib.get('chapterSource')
        self.contentRating = data.attrib.get('contentRating')
        self.directors = self.findItems(data, media.Director)
        self.duration = utils.cast(int, data.attrib.get('duration'))
        self.grandparentArt = data.attrib.get('grandparentArt')
        self.grandparentGuid = data.attrib.get('grandparentGuid')
        self.grandparentKey = data.attrib.get('grandparentKey')
        self.grandparentRatingKey = utils.cast(int, data.attrib.get('grandparentRatingKey'))
        self.grandparentTheme = data.attrib.get('grandparentTheme')
        self.grandparentThumb = data.attrib.get('grandparentThumb')
        self.grandparentTitle = data.attrib.get('grandparentTitle')
        self.index = utils.cast(int, data.attrib.get('index'))
        self.markers = self.findItems(data, media.Marker)
        self.media = self.findItems(data, media.Media)
        self.originallyAvailableAt = utils.toDatetime(data.attrib.get('originallyAvailableAt'), '%Y-%m-%d')
        self.parentGuid = data.attrib.get('parentGuid')
        self.parentIndex = utils.cast(int, data.attrib.get('parentIndex'))
        self.parentKey = data.attrib.get('parentKey')
        self.parentRatingKey = utils.cast(int, data.attrib.get('parentRatingKey'))
        self.parentThumb = data.attrib.get('parentThumb')
        self.parentTitle = data.attrib.get('parentTitle')
        self.rating = utils.cast(float, data.attrib.get('rating'))
        self.skipParent = utils.cast(bool, data.attrib.get('skipParent', '0'))
        self.viewOffset = utils.cast(int, data.attrib.get('viewOffset', 0))
        self.writers = self.findItems(data, media.Writer)
        self.year = utils.cast(int, data.attrib.get('year'))

        # If seasons are hidden, parentKey and parentRatingKey are missing from the XML response.
        # https://forums.plex.tv/t/parentratingkey-not-in-episode-xml-when-seasons-are-hidden/300553
        if self.skipParent and not self.parentRatingKey:
            # Parse the parentRatingKey from the parentThumb
            if self.parentThumb.startswith('/library/metadata/'):
                self.parentRatingKey = utils.cast(int, self.parentThumb.split('/')[3])
            # Get the parentRatingKey from the season's ratingKey
            if not self.parentRatingKey and self.grandparentRatingKey:
                self.parentRatingKey = self.show().season(season=self.parentIndex).ratingKey
            if self.parentRatingKey:
                self.parentKey = '/library/metadata/%s' % self.parentRatingKey

    def __repr__(self):
        return '<%s>' % ':'.join([p for p in [
            self.__class__.__name__,
            self.key.replace('/library/metadata/', '').replace('/children', ''),
            '%s-%s' % (self.grandparentTitle.replace(' ', '-')[:20], self.seasonEpisode),
        ] if p])

    def _prettyfilename(self):
        """ Returns a human friendly filename. """
        return '%s.%s' % (self.grandparentTitle.replace(' ', '.'), self.seasonEpisode)

    @property
    def locations(self):
        """ This does not exist in plex xml response but is added to have a common
            interface to get the locations of the episode.

            Retruns:
                List<str> of file paths where the episode is found on disk.
        """
        return [part.file for part in self.iterParts() if part]

    @property
    def seasonNumber(self):
        """ Returns the episodes season number. """
        if self._seasonNumber is None:
            self._seasonNumber = self.parentIndex if self.parentIndex else self.season().seasonNumber
        return utils.cast(int, self._seasonNumber)

    @property
    def seasonEpisode(self):
        """ Returns the s00e00 string containing the season and episode. """
        return 's%se%s' % (str(self.seasonNumber).zfill(2), str(self.index).zfill(2))

    @property
    def hasIntroMarker(self):
        """ Returns True if the episode has an intro marker in the xml. """
        if not self.isFullObject():
            self.reload()
        return any(marker.type == 'intro' for marker in self.markers)

    def season(self):
        """" Return the episode's :class:`~plexapi.video.Season`. """
        return self.fetchItem(self.parentKey)

    def show(self):
        """" Return the episode's :class:`~plexapi.video.Show`. """
        return self.fetchItem(self.grandparentRatingKey)

    def _defaultSyncTitle(self):
        """ Returns str, default title for a new syncItem. """
        return '%s - %s - (%s) %s' % (self.grandparentTitle, self.parentTitle, self.seasonEpisode, self.title)


@utils.registerPlexObject
class Clip(Video, Playable):
    """Represents a single Clip.

        Attributes:
            TAG (str): 'Video'
            TYPE (str): 'clip'
            duration (int): Duration of the clip in milliseconds.
            extraType (int): Unknown.
            index (int): Plex index number for the clip.
            media (List<:class:`~plexapi.media.Media`>): List of media objects.
            originallyAvailableAt (datetime): Datetime the clip was released.
            skipDetails (int): Unknown.
            subtype (str): Type of clip (trailer, behindTheScenes, sceneOrSample, etc.).
            thumbAspectRatio (str): Aspect ratio of the thumbnail image.
            viewOffset (int): View offset in milliseconds.
            year (int): Year clip was released.
    """

    TAG = 'Video'
    TYPE = 'clip'
    METADATA_TYPE = 'clip'

    def _loadData(self, data):
        """Load attribute values from Plex XML response."""
        Video._loadData(self, data)
        Playable._loadData(self, data)
        self._data = data
        self.duration = utils.cast(int, data.attrib.get('duration'))
        self.extraType = utils.cast(int, data.attrib.get('extraType'))
        self.index = utils.cast(int, data.attrib.get('index'))
        self.media = self.findItems(data, media.Media)
        self.originallyAvailableAt = data.attrib.get('originallyAvailableAt')
        self.skipDetails = utils.cast(int, data.attrib.get('skipDetails'))
        self.subtype = data.attrib.get('subtype')
        self.thumbAspectRatio = data.attrib.get('thumbAspectRatio')
        self.viewOffset = utils.cast(int, data.attrib.get('viewOffset', 0))
        self.year = utils.cast(int, data.attrib.get('year'))

    @property
    def locations(self):
        """ This does not exist in plex xml response but is added to have a common
            interface to get the locations of the clip.

            Retruns:
                List<str> of file paths where the clip is found on disk.
        """
        return [part.file for part in self.iterParts() if part]<|MERGE_RESOLUTION|>--- conflicted
+++ resolved
@@ -5,11 +5,7 @@
 from plexapi import library, media, settings, utils
 from plexapi.base import Playable, PlexPartialObject
 from plexapi.exceptions import BadRequest, NotFound
-<<<<<<< HEAD
-from plexapi.mixins import ArtMixin, PosterMixin
-=======
-from plexapi.mixins import SplitMergeMixin, UnmatchMatchMixin
->>>>>>> 3f7655e9
+from plexapi.mixins import ArtMixin, PosterMixin, SplitMergeMixin, UnmatchMatchMixin
 from plexapi.mixins import CollectionMixin, CountryMixin, DirectorMixin, GenreMixin, LabelMixin, ProducerMixin, EditWriter
 
 
@@ -265,11 +261,7 @@
 
 
 @utils.registerPlexObject
-<<<<<<< HEAD
-class Movie(Video, Playable, ArtMixin, PosterMixin,
-=======
-class Movie(Playable, Video, SplitMergeMixin, UnmatchMatchMixin,
->>>>>>> 3f7655e9
+class Movie(Video, Playable, ArtMixin, PosterMixin, SplitMergeMixin, UnmatchMatchMixin,
         CollectionMixin, CountryMixin, DirectorMixin, GenreMixin, LabelMixin, ProducerMixin, EditWriter):
     """ Represents a single Movie.
 
@@ -396,11 +388,7 @@
 
 
 @utils.registerPlexObject
-<<<<<<< HEAD
-class Show(Video, ArtMixin, PosterMixin,
-=======
-class Show(Video, SplitMergeMixin, UnmatchMatchMixin,
->>>>>>> 3f7655e9
+class Show(Video, ArtMixin, PosterMixin, SplitMergeMixin, UnmatchMatchMixin,
         CollectionMixin, GenreMixin, LabelMixin):
     """ Represents a single Show (including all seasons and episodes).
 
