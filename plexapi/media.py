--- conflicted
+++ resolved
@@ -781,6 +781,25 @@
 
 
 @utils.registerPlexObject
+class Review(MediaTag):
+    """ Represents a single Review for a Movie.
+        Attributes:
+            TAG (str): 'Review'
+    """
+    TAG = 'Review'
+
+    def _loadData(self, data):
+        self._data = data
+        self.id = cast(int, data.attrib.get('id', 0))
+        self.filter = data.attrib.get('filter')
+        self.tag = data.attrib.get('tag')
+        self.text = data.attrib.get('text')
+        self.image = data.attrib.get('image')
+        self.link = data.attrib.get('link')
+        self.source = data.attrib.get('source')
+
+
+@utils.registerPlexObject
 class Role(MediaTag):
     """ Represents a single Role (actor/actress) media tag.
 
@@ -906,77 +925,6 @@
 
 
 @utils.registerPlexObject
-<<<<<<< HEAD
-class Producer(MediaTag):
-    """ Represents a single Producer media tag.
-
-        Attributes:
-            TAG (str): 'Producer'
-            FILTER (str): 'producer'
-    """
-    TAG = 'Producer'
-    FILTER = 'producer'
-
-
-@utils.registerPlexObject
-class Role(MediaTag):
-    """ Represents a single Role (actor/actress) media tag.
-
-        Attributes:
-            TAG (str): 'Role'
-            FILTER (str): 'role'
-    """
-    TAG = 'Role'
-    FILTER = 'role'
-
-
-@utils.registerPlexObject
-class Review(MediaTag):
-    """ Represents a single Review for a Movie.
-
-        Attributes:
-            TAG (str): 'Review'
-    """
-    TAG = 'Review'
-
-    def _loadData(self, data):
-        self._data = data
-        self.id = cast(int, data.attrib.get('id', 0))
-        self.filter = data.attrib.get('filter')
-        self.tag = data.attrib.get('tag')
-        self.text = data.attrib.get('text')
-        self.image = data.attrib.get('image')
-        self.link = data.attrib.get('link')
-        self.source = data.attrib.get('source')
-
-
-@utils.registerPlexObject
-class Similar(MediaTag):
-    """ Represents a single Similar media tag.
-
-        Attributes:
-            TAG (str): 'Similar'
-            FILTER (str): 'similar'
-    """
-    TAG = 'Similar'
-    FILTER = 'similar'
-
-
-@utils.registerPlexObject
-class Writer(MediaTag):
-    """ Represents a single Writer media tag.
-
-        Attributes:
-            TAG (str): 'Writer'
-            FILTER (str): 'writer'
-    """
-    TAG = 'Writer'
-    FILTER = 'writer'
-
-
-@utils.registerPlexObject
-=======
->>>>>>> 005cbb59
 class Chapter(PlexObject):
     """ Represents a single Writer media tag.
 
