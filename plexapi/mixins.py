--- conflicted
+++ resolved
@@ -1,8 +1,8 @@
 # -*- coding: utf-8 -*-
-<<<<<<< HEAD
-from urllib.parse import quote_plus
-
-from plexapi import media
+from urllib.parse import quote_plus, urlencode
+
+from plexapi import media, utils
+from plexapi.exceptions import NotFound
 
 
 class ArtMixin(object):
@@ -65,11 +65,6 @@
                 poster (:class:`~plexapi.media.Poster`): The poster object to select.
         """
         poster.select()
-=======
-from urllib.parse import urlencode
-
-from plexapi import utils
-from plexapi.exceptions import NotFound
 
 
 class SplitMergeMixin(object):
@@ -184,7 +179,6 @@
 
         data = key + '?' + urlencode(params)
         self._server.query(data, method=self._server._session.put)
->>>>>>> 3f7655e9
 
 
 class CollectionMixin(object):
