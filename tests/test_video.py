# -*- coding: utf-8 -*-
import os
from datetime import datetime
from time import sleep
from urllib.parse import quote_plus

import pytest
from plexapi.exceptions import BadRequest, NotFound

from . import conftest as utils
from . import test_media, test_mixins


def test_video_Movie(movies, movie):
    movie2 = movies.get(movie.title)
    assert movie2.title == movie.title


def test_video_Movie_attributeerror(movie):
    with pytest.raises(AttributeError):
        movie.asshat


def test_video_ne(movies):
    assert (
        len(
            movies.fetchItems(
                "/library/sections/%s/all" % movies.key, title__ne="Sintel"
            )
        )
        == 3
    )


def test_video_Movie_delete(movie, patched_http_call):
    movie.delete()


def test_video_Movie_merge(movie, patched_http_call):
    movie.merge(1337)


def test_video_Movie_mixins_edit_advanced_settings(movie):
    test_mixins.edit_advanced_settings(movie)


def test_video_Movie_mixins_images(movie):
    test_mixins.edit_art(movie)
    test_mixins.edit_poster(movie)


def test_video_Movie_mixins_tags(movie):
    test_mixins.edit_collection(movie)
    test_mixins.edit_country(movie)
    test_mixins.edit_director(movie)
    test_mixins.edit_genre(movie)
    test_mixins.edit_label(movie)
    test_mixins.edit_producer(movie)
    test_mixins.edit_writer(movie)


def test_video_Movie_media_tags(movie):
    movie.reload()
    test_media.tag_collection(movie)
    test_media.tag_country(movie)
    test_media.tag_director(movie)
    test_media.tag_genre(movie)
    test_media.tag_label(movie)
    test_media.tag_producer(movie)
    test_media.tag_role(movie)
    test_media.tag_similar(movie)
    test_media.tag_writer(movie)


def test_video_Movie_media_tags_Exception(movie):
    with pytest.raises(BadRequest):
        movie.genres[0].items()


def test_video_Movie_media_tags_collection(movie, collection):
    movie.reload()
    collection_tag = next(c for c in movie.collections if c.tag == "Marvel")
    assert collection == collection_tag.collection()


def test_video_Movie_getStreamURL(movie, account):
    key = movie.ratingKey
    assert movie.getStreamURL() == (
        "{0}/video/:/transcode/universal/start.m3u8?"
        "X-Plex-Platform=Chrome&copyts=1&mediaIndex=0&"
        "offset=0&path=%2Flibrary%2Fmetadata%2F{1}&X-Plex-Token={2}").format(
        utils.SERVER_BASEURL, key, account.authenticationToken
    )  # noqa
    assert movie.getStreamURL(
        videoResolution="800x600"
    ) == ("{0}/video/:/transcode/universal/start.m3u8?"
        "X-Plex-Platform=Chrome&copyts=1&mediaIndex=0&"
        "offset=0&path=%2Flibrary%2Fmetadata%2F{1}&videoResolution=800x600&X-Plex-Token={2}").format(
        utils.SERVER_BASEURL, key, account.authenticationToken
    )  # noqa


def test_video_Movie_isFullObject_and_reload(plex):
    movie = plex.library.section("Movies").get("Sita Sings the Blues")
    assert movie.isFullObject() is False
    movie.reload(checkFiles=False)
    assert movie.isFullObject() is False
    movie.reload()
    assert movie.isFullObject() is True
    movie_via_search = plex.library.search(movie.title)[0]
    assert movie_via_search.isFullObject() is False
    movie_via_search.reload()
    assert movie_via_search.isFullObject() is True
    movie_via_section_search = plex.library.section("Movies").search(movie.title)[0]
    assert movie_via_section_search.isFullObject() is False
    movie_via_section_search.reload()
    assert movie_via_section_search.isFullObject() is True
    # If the verify that the object has been reloaded. xml from search only returns 3 actors.
    assert len(movie_via_section_search.roles) >= 3


def test_video_Movie_isPartialObject(movie):
    assert movie.isPartialObject()


def test_video_Movie_delete_part(movie, mocker):
    # we need to reload this as there is a bug in part.delete
    # See https://github.com/pkkid/python-plexapi/issues/201
    m = movie.reload()
    for media in m.media:
        with utils.callable_http_patch():
            media.delete()


def test_video_Movie_iterParts(movie):
    assert len(list(movie.iterParts())) >= 1


def test_video_Movie_download(monkeydownload, tmpdir, movie):
    filepaths1 = movie.download(savepath=str(tmpdir))
    assert len(filepaths1) >= 1
    filepaths2 = movie.download(savepath=str(tmpdir), videoResolution="500x300")
    assert len(filepaths2) >= 1


def test_video_Movie_subtitlestreams(movie):
    assert not movie.subtitleStreams()


def test_video_Episode_subtitlestreams(episode):
    assert not episode.subtitleStreams()


def test_video_Movie_upload_select_remove_subtitle(movie, subtitle):

    filepath = os.path.realpath(subtitle.name)

    movie.uploadSubtitles(filepath)
    movie.reload()
    subtitles = [sub.title for sub in movie.subtitleStreams()]
    subname = subtitle.name.rsplit(".", 1)[0]
    assert subname in subtitles

    subtitleSelection = movie.subtitleStreams()[0]
    parts = list(movie.iterParts())
    parts[0].setDefaultSubtitleStream(subtitleSelection)
    movie.reload()

    subtitleSelection = movie.subtitleStreams()[0]
    assert subtitleSelection.selected

    movie.removeSubtitles(streamTitle=subname)
    movie.reload()
    subtitles = [sub.title for sub in movie.subtitleStreams()]
    assert subname not in subtitles

    try:
        os.remove(filepath)
    except:
        pass


def test_video_Movie_attrs(movies):
    movie = movies.get("Sita Sings the Blues")
    assert len(movie.locations) == 1
    assert len(movie.locations[0]) >= 10
    assert utils.is_datetime(movie.addedAt)
    if movie.art:
        assert utils.is_art(movie.art)
    assert utils.is_float(movie.rating)
    assert movie.ratingImage == 'rottentomatoes://image.rating.ripe'
    assert utils.is_float(movie.audienceRating)
    assert movie.audienceRatingImage == 'rottentomatoes://image.rating.upright'
    movie.reload()  # RELOAD
    assert movie.chapterSource is None
    assert not movie.collections
    assert movie.contentRating in utils.CONTENTRATINGS
    if movie.countries:
        assert "United States of America" in [i.tag for i in movie.countries]
    if movie.producers:
        assert "Nina Paley" in [i.tag for i in movie.producers]
    if movie.directors:
        assert "Nina Paley" in [i.tag for i in movie.directors]
    if movie.roles:
        assert "Reena Shah" in [i.tag for i in movie.roles]
        assert movie.actors == movie.roles
    if movie.writers:
        assert "Nina Paley" in [i.tag for i in movie.writers]
    assert movie.duration >= 160000
    assert not movie.fields
    assert movie.posters()
    assert "Animation" in [i.tag for i in movie.genres]
    assert "imdb://tt1172203" in [i.id for i in movie.guids]
    assert movie.guid == "plex://movie/5d776846880197001ec967c6"
    assert movie.hasPreviewThumbnails is False
    assert utils.is_metadata(movie._initpath)
    assert utils.is_metadata(movie.key)
    assert movie.languageOverride is None
    assert utils.is_datetime(movie.lastViewedAt)
    assert int(movie.librarySectionID) >= 1
    assert movie.listType == "video"
    assert movie.originalTitle is None
    assert utils.is_datetime(movie.originallyAvailableAt)
    assert movie.playlistItemID is None
    if movie.primaryExtraKey:
        assert utils.is_metadata(movie.primaryExtraKey)
    assert movie.ratingKey >= 1
    assert movie._server._baseurl == utils.SERVER_BASEURL
    assert movie.sessionKey is None
    assert movie.studio == "Nina Paley"
    assert utils.is_string(movie.summary, gte=100)
    assert movie.tagline == "The Greatest Break-Up Story Ever Told"
    if movie.thumb:
        assert utils.is_thumb(movie.thumb)
    assert movie.title == "Sita Sings the Blues"
    assert movie.titleSort == "Sita Sings the Blues"
    assert not movie.transcodeSessions
    assert movie.type == "movie"
    assert movie.updatedAt > datetime(2017, 1, 1)
    assert movie.useOriginalTitle == -1
    assert movie.userRating is None
    assert movie.viewCount == 0
    assert utils.is_int(movie.viewOffset, gte=0)
    assert movie.viewedAt is None
    assert movie.year == 2008
    # Audio
    audio = movie.media[0].parts[0].audioStreams()[0]
    if audio.audioChannelLayout:
        assert audio.audioChannelLayout in utils.AUDIOLAYOUTS
    assert audio.bitDepth is None
    assert utils.is_int(audio.bitrate)
    assert audio.bitrateMode is None
    assert audio.channels in utils.AUDIOCHANNELS
    assert audio.codec in utils.CODECS
    assert audio.default is True
    assert audio.displayTitle == "Unknown (AAC Stereo)"
    assert audio.duration is None
    assert audio.extendedDisplayTitle == "Unknown (AAC Stereo)"
    assert audio.id >= 1
    assert audio.index == 1
    assert utils.is_metadata(audio._initpath)
    assert audio.language is None
    assert audio.languageCode is None
    assert audio.profile == "lc"
    assert audio.requiredBandwidths is None or audio.requiredBandwidths
    assert audio.samplingRate == 44100
    assert audio.selected is True
    assert audio.streamIdentifier == 2
    assert audio.streamType == 2
    assert audio._server._baseurl == utils.SERVER_BASEURL
    assert audio.title is None
    assert audio.type == 2
    with pytest.raises(AttributeError):
        assert audio.albumGain is None  # Check track only attributes are not available
    # Media
    media = movie.media[0]
    assert media.aspectRatio >= 1.3
    assert media.audioChannels in utils.AUDIOCHANNELS
    assert media.audioCodec in utils.CODECS
    assert media.audioProfile == "lc"
    assert utils.is_int(media.bitrate)
    assert media.container in utils.CONTAINERS
    assert utils.is_int(media.duration, gte=160000)
    assert utils.is_int(media.height)
    assert utils.is_int(media.id)
    assert utils.is_metadata(media._initpath)
    assert media.has64bitOffsets is False
    assert media.optimizedForStreaming in [None, False, True]
    assert media.proxyType is None
    assert media._server._baseurl == utils.SERVER_BASEURL
    assert media.target is None
    assert media.title is None
    assert media.videoCodec in utils.CODECS
    assert media.videoFrameRate in utils.FRAMERATES
    assert media.videoProfile == "main"
    assert media.videoResolution in utils.RESOLUTIONS
    assert utils.is_int(media.width, gte=200)
    with pytest.raises(AttributeError):
        assert media.aperture is None  # Check photo only attributes are not available
    # Video
    video = movie.media[0].parts[0].videoStreams()[0]
    assert video.anamorphic is None
    assert video.bitDepth in (
        8,
        None,
    )  # Different versions of Plex Server return different values
    assert utils.is_int(video.bitrate)
    assert video.cabac is None
    assert video.chromaLocation == "left"
    assert video.chromaSubsampling in ("4:2:0", None)
    assert video.codec in utils.CODECS
    assert video.codecID is None
    assert utils.is_int(video.codedHeight, gte=1080)
    assert utils.is_int(video.codedWidth, gte=1920)
    assert video.colorPrimaries is None
    assert video.colorRange is None
    assert video.colorSpace is None
    assert video.colorTrc is None
    assert video.default is True
    assert video.displayTitle == "1080p (H.264)"
    assert video.DOVIBLCompatID is None
    assert video.DOVIBLPresent is None
    assert video.DOVIELPresent is None
    assert video.DOVILevel is None
    assert video.DOVIPresent is None
    assert video.DOVIProfile is None
    assert video.DOVIRPUPresent is None
    assert video.DOVIVersion is None
    assert video.duration is None
    assert video.extendedDisplayTitle == "1080p (H.264)"
    assert utils.is_float(video.frameRate, gte=20.0)
    assert video.frameRateMode is None
    assert video.hasScallingMatrix is None
    assert utils.is_int(video.height, gte=250)
    assert utils.is_int(video.id)
    assert utils.is_int(video.index, gte=0)
    assert utils.is_metadata(video._initpath)
    assert video.language is None
    assert video.languageCode is None
    assert utils.is_int(video.level)
    assert video.profile in utils.PROFILES
    assert video.pixelAspectRatio is None
    assert video.pixelFormat is None
    assert utils.is_int(video.refFrames)
    assert video.requiredBandwidths is None or video.requiredBandwidths
    assert video.scanType in ("progressive", None)
    assert video.selected is False
    assert video.streamType == 1
    assert video.streamIdentifier == 1
    assert video._server._baseurl == utils.SERVER_BASEURL
    assert utils.is_int(video.streamType)
    assert video.title is None
    assert video.type == 1
    assert utils.is_int(video.width, gte=400)
    # Part
    part = media.parts[0]
    assert part.accessible
    assert part.audioProfile == "lc"
    assert part.container in utils.CONTAINERS
    assert part.decision is None
    assert part.deepAnalysisVersion is None or utils.is_int(part.deepAnalysisVersion)
    assert utils.is_int(part.duration, gte=160000)
    assert part.exists
    assert len(part.file) >= 10
    assert part.has64bitOffsets is False
    assert part.hasPreviewThumbnails is False
    assert part.hasThumbnail is None
    assert utils.is_int(part.id)
    assert part.indexes is None
    assert utils.is_metadata(part._initpath)
    assert len(part.key) >= 10
    assert part.optimizedForStreaming is True
    assert part.packetLength is None
    assert part.requiredBandwidths is None or part.requiredBandwidths
    assert utils.is_int(part.size, gte=1000000)
    assert part.syncItemId is None
    assert part.syncState is None
    assert part._server._baseurl == utils.SERVER_BASEURL
    assert part.videoProfile == "main"
    # Stream 1
    stream1 = part.streams[0]
    assert stream1.bitDepth in (8, None)
    assert utils.is_int(stream1.bitrate)
    assert stream1.cabac is None
    assert stream1.chromaSubsampling in ("4:2:0", None)
    assert stream1.codec in utils.CODECS
    assert stream1.colorSpace is None
    assert stream1.duration is None
    assert utils.is_float(stream1.frameRate, gte=20.0)
    assert stream1.frameRateMode is None
    assert stream1.hasScallingMatrix is None
    assert utils.is_int(stream1.height, gte=250)
    assert utils.is_int(stream1.id)
    assert utils.is_int(stream1.index, gte=0)
    assert utils.is_metadata(stream1._initpath)
    assert stream1.language is None
    assert stream1.languageCode is None
    assert utils.is_int(stream1.level)
    assert stream1.profile in utils.PROFILES
    assert utils.is_int(stream1.refFrames)
    assert stream1.scanType in ("progressive", None)
    assert stream1.selected is False
    assert stream1._server._baseurl == utils.SERVER_BASEURL
    assert utils.is_int(stream1.streamType)
    assert stream1.title is None
    assert stream1.type == 1
    assert utils.is_int(stream1.width, gte=400)
    # Stream 2
    stream2 = part.streams[1]
    if stream2.audioChannelLayout:
        assert stream2.audioChannelLayout in utils.AUDIOLAYOUTS
    assert stream2.bitDepth is None
    assert utils.is_int(stream2.bitrate)
    assert stream2.bitrateMode is None
    assert stream2.channels in utils.AUDIOCHANNELS
    assert stream2.codec in utils.CODECS
    assert stream2.duration is None
    assert utils.is_int(stream2.id)
    assert utils.is_int(stream2.index)
    assert utils.is_metadata(stream2._initpath)
    assert stream2.language is None
    assert stream2.languageCode is None
    assert utils.is_int(stream2.samplingRate)
    assert stream2.selected is True
    assert stream2._server._baseurl == utils.SERVER_BASEURL
    assert stream2.streamType == 2
    assert stream2.title is None
    assert stream2.type == 2


def test_video_Movie_history(movie):
    movie.markWatched()
    history = movie.history()
    assert len(history)
    movie.markUnwatched()


def test_video_Movie_match(movies):
    sectionAgent = movies.agent
    sectionAgents = [agent.identifier for agent in movies.agents() if agent.shortIdentifier != 'none']
    sectionAgents.remove(sectionAgent)
    altAgent = sectionAgents[0]

    movie = movies.all()[0]
    title = movie.title
    year = str(movie.year)
    titleUrlEncode = quote_plus(title)

    def parse_params(key):
        params = key.split('?', 1)[1]
        params = params.split("&")
        return {x.split("=")[0]: x.split("=")[1] for x in params}

    results = movie.matches(title="", year="")
    if results:
        initpath = results[0]._initpath
        assert initpath.startswith(movie.key)
        params = initpath.split(movie.key)[1]
        parsedParams = parse_params(params)
        assert parsedParams.get('manual') == '1'
        assert parsedParams.get('title') == ""
        assert parsedParams.get('year') == ""
        assert parsedParams.get('agent') == sectionAgent
    else:
        assert len(results) == 0

    results = movie.matches(title=title, year="", agent=sectionAgent)
    if results:
        initpath = results[0]._initpath
        assert initpath.startswith(movie.key)
        params = initpath.split(movie.key)[1]
        parsedParams = parse_params(params)
        assert parsedParams.get('manual') == '1'
        assert parsedParams.get('title') == titleUrlEncode
        assert parsedParams.get('year') == ""
        assert parsedParams.get('agent') == sectionAgent
    else:
        assert len(results) == 0

    results = movie.matches(title=title, agent=sectionAgent)
    if results:
        initpath = results[0]._initpath
        assert initpath.startswith(movie.key)
        params = initpath.split(movie.key)[1]
        parsedParams = parse_params(params)
        assert parsedParams.get('manual') == '1'
        assert parsedParams.get('title') == titleUrlEncode
        assert parsedParams.get('year') == year
        assert parsedParams.get('agent') == sectionAgent
    else:
        assert len(results) == 0

    results = movie.matches(title="", year="")
    if results:
        initpath = results[0]._initpath
        assert initpath.startswith(movie.key)
        params = initpath.split(movie.key)[1]
        parsedParams = parse_params(params)
        assert parsedParams.get('manual') == '1'
        assert parsedParams.get('agent') == sectionAgent
    else:
        assert len(results) == 0

    results = movie.matches(title="", year="", agent=altAgent)
    if results:
        initpath = results[0]._initpath
        assert initpath.startswith(movie.key)
        params = initpath.split(movie.key)[1]
        parsedParams = parse_params(params)
        assert parsedParams.get('manual') == '1'
        assert parsedParams.get('agent') == altAgent
    else:
        assert len(results) == 0

    results = movie.matches(agent=altAgent)
    if results:
        initpath = results[0]._initpath
        assert initpath.startswith(movie.key)
        params = initpath.split(movie.key)[1]
        parsedParams = parse_params(params)
        assert parsedParams.get('manual') == '1'
        assert parsedParams.get('agent') == altAgent
    else:
        assert len(results) == 0

    results = movie.matches()
    if results:
        initpath = results[0]._initpath
        assert initpath.startswith(movie.key)
        params = initpath.split(movie.key)[1]
        parsedParams = parse_params(params)
        assert parsedParams.get('manual') == '1'
    else:
        assert len(results) == 0


def test_video_Movie_hubs(movies):
    movie = movies.get('Big Buck Bunny')
    hubs = movie.hubs()
    assert len(hubs)
    hub = hubs[0]
    assert hub.context == "hub.movie.similar"
    assert utils.is_metadata(hub.hubKey)
    assert hub.hubIdentifier == "movie.similar"
    assert len(hub.items) == hub.size
    assert utils.is_metadata(hub.key)
    assert hub.more is False
    assert hub.size == 1
    assert hub.style in (None, "shelf")
    assert hub.title == "Related Movies"
    assert hub.type == "movie"
    assert len(hub) == hub.size
    # Force hub reload
    hub.more = True
    hub.reload()
    assert len(hub.items) == hub.size
    assert hub.more is False
    assert hub.size == 1


def test_video_Show_attrs(show):
    assert utils.is_datetime(show.addedAt)
    if show.art:
        assert utils.is_art(show.art)
    assert utils.is_int(show.childCount)
    assert show.contentRating in utils.CONTENTRATINGS
    assert utils.is_int(show.duration, gte=1600000)
    # Check reloading the show loads the full list of genres
    show.reload()
    assert utils.is_float(show.audienceRating)
    assert show.audienceRatingImage == "themoviedb://image.rating"
    assert show.autoDeletionItemPolicyUnwatchedLibrary == 0
    assert show.autoDeletionItemPolicyWatchedLibrary == 0
    assert show.episodeSort == -1
    assert show.flattenSeasons == -1
    assert "Drama" in [i.tag for i in show.genres]
    assert show.guid == "plex://show/5d9c086c46115600200aa2fe"
    assert "tvdb://121361" in [i.id for i in show.guids]
    # So the initkey should have changed because of the reload
    assert utils.is_metadata(show._initpath)
    assert utils.is_int(show.index)
    assert utils.is_metadata(show.key)
    assert show.languageOverride is None
    assert utils.is_datetime(show.lastViewedAt)
    assert utils.is_int(show.leafCount)
    assert show.listType == "video"
    assert len(show.locations) == 1
    assert len(show.locations[0]) >= 10
    assert show.network is None
    assert utils.is_datetime(show.originallyAvailableAt)
    assert show.originalTitle is None
    assert show.rating is None
    assert utils.is_int(show.ratingKey)
    if show.roles:
        assert "Emilia Clarke" in [i.tag for i in show.roles]
        assert show.actors == show.roles
    assert show._server._baseurl == utils.SERVER_BASEURL
    assert show.showOrdering in (None, 'aired')
    assert show.studio == "Revolution Sun Studios"
    assert utils.is_string(show.summary, gte=100)
    assert show.tagline == "Winter is coming."
    assert utils.is_metadata(show.theme, contains="/theme/")
    if show.thumb:
        assert utils.is_thumb(show.thumb)
    assert show.title == "Game of Thrones"
    assert show.titleSort == "Game of Thrones"
    assert show.type == "show"
    assert show.useOriginalTitle == -1
    assert show.userRating is None
    assert utils.is_datetime(show.updatedAt)
    assert utils.is_int(show.viewCount, gte=0)
    assert utils.is_int(show.viewedLeafCount, gte=0)
    assert show.year == 2011
    assert show.url(None) is None


def test_video_Show_history(show):
    show.markWatched()
    history = show.history()
    assert len(history)
    show.markUnwatched()


def test_video_Show_watched(tvshows):
    show = tvshows.get("The 100")
    episode = show.episodes()[0]
    episode.markWatched()
    watched = show.watched()
    assert len(watched) == 1 and watched[0].title == "Pilot"
    episode.markUnwatched()


def test_video_Show_unwatched(tvshows):
    show = tvshows.get("The 100")
    episodes = show.episodes()
    episode = episodes[0]
    episode.markWatched()
    unwatched = show.unwatched()
    assert len(unwatched) == len(episodes) - 1
    episode.markUnwatched()


def test_video_Show_settings(show):
    preferences = show.preferences()
    assert len(preferences) >= 1


def test_video_Show_reload(plex):
    show = plex.library.section("TV Shows").get("Game of Thrones")
    assert utils.is_metadata(show._initpath, prefix="/library/sections/")
    assert len(show.roles) == 3
    show.reload()
    assert utils.is_metadata(show._initpath, prefix="/library/metadata/")
    assert len(show.roles) > 3


def test_video_Show_episodes(tvshows):
    show = tvshows.get("The 100")
    episodes = show.episodes()
    episodes[0].markWatched()
    unwatched = show.episodes(viewCount=0)
    assert len(unwatched) == len(episodes) - 1


def test_video_Show_download(monkeydownload, tmpdir, show):
    episodes = show.episodes()
    filepaths = show.download(savepath=str(tmpdir))
    assert len(filepaths) == len(episodes)


def test_video_Season_download(monkeydownload, tmpdir, show):
    season = show.season("Season 1")
    filepaths = season.download(savepath=str(tmpdir))
    assert len(filepaths) >= 4


def test_video_Episode_download(monkeydownload, tmpdir, episode):
    f = episode.download(savepath=str(tmpdir))
    assert len(f) == 1
    with_sceen_size = episode.download(
        savepath=str(tmpdir), **{"videoResolution": "500x300"}
    )
    assert len(with_sceen_size) == 1


# Analyze seems to fail intermittently
@pytest.mark.xfail
def test_video_Show_analyze(show):
    show = show.analyze()


def test_video_Show_markWatched(show):
    show.markWatched()
    assert show.isWatched


def test_video_Show_markUnwatched(show):
    show.markUnwatched()
    assert not show.isWatched


def test_video_Show_refresh(show):
    show.refresh()


def test_video_Show_get(show):
    assert show.get("Winter Is Coming").title == "Winter Is Coming"


def test_video_Show_isWatched(show):
    assert not show.isWatched


def test_video_Show_section(show):
    section = show.section()
    assert section.title == "TV Shows"


def test_video_Show_mixins_edit_advanced_settings(show):
    test_mixins.edit_advanced_settings(show)


def test_video_Show_mixins_images(show):
    test_mixins.edit_art(show)
    test_mixins.edit_poster(show)
    test_mixins.attr_artUrl(show)
    test_mixins.attr_posterUrl(show)


def test_video_Show_mixins_tags(show):
    test_mixins.edit_collection(show)
    test_mixins.edit_genre(show)
    test_mixins.edit_label(show)


<<<<<<< HEAD
def test_video_Season(show):
    seasons = show.seasons()
    assert len(seasons) == 2
    assert ["Season 1", "Season 2"] == [s.title for s in seasons[:2]]
    assert show.season("Season 1") == seasons[0]


def test_video_Season_history(show):
    season = show.season("Season 1")
    season.markWatched()
    history = season.history()
    assert len(history)
    season.markUnwatched()


def test_video_Season_attrs(show):
    season = show.season("Season 1")
    assert utils.is_datetime(season.addedAt)
    if season.art:
        assert utils.is_art(season.art)
    assert season.guid == "plex://season/602e67d31d3358002c411c39"
    assert "tvdb://364731" in [i.id for i in season.guids]
    assert season.index == 1
    assert utils.is_metadata(season._initpath)
    assert utils.is_metadata(season.key)
    assert utils.is_datetime(season.lastViewedAt)
    assert utils.is_int(season.leafCount, gte=3)
    assert season.listType == "video"
    assert season.parentGuid == "plex://show/5d9c086c46115600200aa2fe"
    assert season.parentIndex == 1
    assert utils.is_metadata(season.parentKey)
    assert utils.is_int(season.parentRatingKey)
    assert season.parentStudio == "Revolution Sun Studios"
    if season.parentThumb:
        assert utils.is_thumb(season.parentThumb)
    assert season.parentTitle == "Game of Thrones"
    assert utils.is_int(season.ratingKey)
    assert season._server._baseurl == utils.SERVER_BASEURL
    assert utils.is_string(season.summary, gte=100)
    if season.thumb:
        assert utils.is_thumb(season.thumb)
    assert season.title == "Season 1"
    assert season.titleSort == "Season 1"
    assert season.type == "season"
    assert utils.is_datetime(season.updatedAt)
    assert utils.is_int(season.viewCount, gte=0)
    assert utils.is_int(season.viewedLeafCount, gte=0)
    assert utils.is_int(season.seasonNumber)
    assert season.year is None


def test_video_Season_show(show):
    season = show.seasons()[0]
    season_by_name = show.season("Season 1")
    assert show.ratingKey == season.parentRatingKey and season_by_name.parentRatingKey
    assert season.ratingKey == season_by_name.ratingKey


def test_video_Season_watched(show):
    season = show.season("Season 1")
    season.markWatched()
    assert season.isWatched


def test_video_Season_unwatched(show):
    season = show.season("Season 1")
    season.markUnwatched()
    assert not season.isWatched


def test_video_Season_get(show):
    episode = show.season("Season 1").get("Winter Is Coming")
    assert episode.title == "Winter Is Coming"


def test_video_Season_episode(show):
    episode = show.season("Season 1").get("Winter Is Coming")
    assert episode.title == "Winter Is Coming"


def test_video_Season_episode_by_index(show):
    episode = show.season(season=1).episode(episode=1)
    assert episode.index == 1


def test_video_Season_episodes(show):
    episodes = show.season("Season 2").episodes()
    assert len(episodes) >= 1


def test_video_Season_mixins_images(show):
    season = show.season(season=1)
    test_mixins.edit_art(season)
    test_mixins.edit_poster(season)
    test_mixins.attr_artUrl(season)
    test_mixins.attr_posterUrl(season)


def test_video_Season_mixins_tags(show):
    season = show.season(season=1)
    test_mixins.edit_collection(season)


def test_video_Episode_updateProgress(episode, patched_http_call):
    episode.updateProgress(10 * 60 * 1000)  # 10 minutes.


def test_video_Episode_updateTimeline(episode, patched_http_call):
    episode.updateTimeline(
        10 * 60 * 1000, state="playing", duration=episode.duration
    )  # 10 minutes.


def test_video_Episode_stop(episode, mocker, patched_http_call):
    mocker.patch.object(
        episode, "session", return_value=list(mocker.MagicMock(id="hello"))
    )
    episode.stop(reason="It's past bedtime!")
=======
def test_video_Show_media_tags(show):
    show.reload()
    test_media.tag_collection(show)
    test_media.tag_genre(show)
    test_media.tag_label(show)
    test_media.tag_role(show)
    test_media.tag_similar(show)
>>>>>>> 0f680233


def test_video_Episode(show):
    episode = show.episode("Winter Is Coming")
    assert episode == show.episode(season=1, episode=1)
    with pytest.raises(BadRequest):
        show.episode()
    with pytest.raises(NotFound):
        show.episode(season=1337, episode=1337)


def test_video_Episode_history(episode):
    episode.markWatched()
    history = episode.history()
    assert len(history)
    episode.markUnwatched()


def test_video_Episode_hidden_season(episode):
    assert episode.skipParent is False
    assert episode.parentRatingKey
    assert episode.parentKey
    assert episode.seasonNumber
    show = episode.show()
    show.editAdvanced(flattenSeasons=1)
    episode.reload()
    assert episode.skipParent is True
    assert episode.parentRatingKey
    assert episode.parentKey
    assert episode.seasonNumber
    show.defaultAdvanced()


def test_video_Episode_parent_weakref(show):
    season = show.season(season=1)
    episode = season.episode(episode=1)
    assert episode._parent is not None
    assert episode._parent() == season
    episode = show.season(season=1).episode(episode=1)
    assert episode._parent is not None
    assert episode._parent() is None


# Analyze seems to fail intermittently
@pytest.mark.xfail
def test_video_Episode_analyze(tvshows):
    episode = tvshows.get("Game of Thrones").episode(season=1, episode=1)
    episode.analyze()


def test_video_Episode_attrs(episode):
    assert utils.is_datetime(episode.addedAt)
    if episode.art:
        assert utils.is_art(episode.art)
    assert utils.is_float(episode.audienceRating)
    assert episode.audienceRatingImage == "themoviedb://image.rating"
    assert episode.contentRating in utils.CONTENTRATINGS
    if episode.directors:
        assert "Timothy Van Patten" in [i.tag for i in episode.directors]
    assert utils.is_int(episode.duration, gte=120000)
    if episode.grandparentArt:
        assert utils.is_art(episode.grandparentArt)
    assert episode.grandparentGuid == "plex://show/5d9c086c46115600200aa2fe"
    assert utils.is_metadata(episode.grandparentKey)
    assert utils.is_int(episode.grandparentRatingKey)
    assert utils.is_metadata(episode.grandparentTheme)
    if episode.grandparentThumb:
        assert utils.is_thumb(episode.grandparentThumb)
    assert episode.grandparentTitle == "Game of Thrones"
<<<<<<< HEAD
    assert episode.guid == "plex://episode/5d9c1275e98e47001eb84029"
    assert "tvdb://3254641" in [i.id for i in episode.guids]
=======
    assert episode.guids == []  # TODO: Change when updating test to the Plex TV agent
    assert episode.hasPreviewThumbnails is False
>>>>>>> 0f680233
    assert episode.index == 1
    assert episode.episodeNumber == episode.index
    assert utils.is_metadata(episode._initpath)
    assert utils.is_metadata(episode.key)
    assert episode.listType == "video"
    assert utils.is_datetime(episode.originallyAvailableAt)
<<<<<<< HEAD
    assert episode.parentGuid == "plex://season/602e67d31d3358002c411c39"
    assert utils.is_int(episode.parentIndex)
=======
    assert episode.parentIndex == 1
    assert episode.seasonNumber == episode.parentIndex
>>>>>>> 0f680233
    assert utils.is_metadata(episode.parentKey)
    assert utils.is_int(episode.parentRatingKey)
    if episode.parentThumb:
        assert utils.is_thumb(episode.parentThumb)
    assert episode.parentTitle == "Season 1"
    assert episode.parentYear is None
    assert episode.rating is None
    assert utils.is_int(episode.ratingKey)
    assert episode._server._baseurl == utils.SERVER_BASEURL
    assert episode.skipParent is False
    assert utils.is_string(episode.summary, gte=100)
    if episode.thumb:
        assert utils.is_thumb(episode.thumb)
    assert episode.title == "Winter Is Coming"
    assert episode.titleSort == "Winter Is Coming"
    assert not episode.transcodeSessions
    assert episode.type == "episode"
    assert utils.is_datetime(episode.updatedAt)
    assert episode.userRating is None
    assert utils.is_int(episode.viewCount, gte=0)
    assert episode.viewOffset == 0
    if episode.writers:
        assert "D. B. Weiss" in [i.tag for i in episode.writers]
    assert episode.year is None
    assert episode.isWatched in [True, False]
    assert len(episode.locations) == 1
    assert len(episode.locations[0]) >= 10
    assert episode.seasonEpisode == "s01e01"
    # Media
    media = episode.media[0]
    assert media.aspectRatio == 1.78
    assert media.audioChannels in utils.AUDIOCHANNELS
    assert media.audioCodec in utils.CODECS
    assert utils.is_int(media.bitrate)
    assert media.container in utils.CONTAINERS
    assert utils.is_int(media.duration, gte=150000)
    assert utils.is_int(media.height, gte=200)
    assert utils.is_int(media.id)
    assert utils.is_metadata(media._initpath)
    if media.optimizedForStreaming:
        assert isinstance(media.optimizedForStreaming, bool)
    assert media._server._baseurl == utils.SERVER_BASEURL
    assert media.videoCodec in utils.CODECS
    assert media.videoFrameRate in utils.FRAMERATES
    assert media.videoResolution in utils.RESOLUTIONS
    assert utils.is_int(media.width, gte=400)
    # Part
    part = media.parts[0]
    assert part.container in utils.CONTAINERS
    assert utils.is_int(part.duration, gte=150000)
    assert len(part.file) >= 10
    assert part.hasPreviewThumbnails is False
    assert utils.is_int(part.id)
    assert utils.is_metadata(part._initpath)
    assert len(part.key) >= 10
    assert part._server._baseurl == utils.SERVER_BASEURL
    assert utils.is_int(part.size, gte=18184197)
    assert part.exists
    assert part.accessible


def test_video_Episode_watched(tvshows):
    season = tvshows.get("The 100").season(1)
    episode = season.episode(1)
    episode.markWatched()
    watched = season.watched()
    assert len(watched) == 1 and watched[0].title == "Pilot"
    episode.markUnwatched()


def test_video_Episode_unwatched(tvshows):
    season = tvshows.get("The 100").season(1)
    episodes = season.episodes()
    episode = episodes[0]
    episode.markWatched()
    unwatched = season.unwatched()
    assert len(unwatched) == len(episodes) - 1
    episode.markUnwatched()


def test_video_Episode_mixins_images(episode):
    #test_mixins.edit_art(episode)  # Uploading episode artwork is broken in Plex
    test_mixins.edit_poster(episode)
    test_mixins.attr_artUrl(episode)
    test_mixins.attr_posterUrl(episode)


def test_video_Episode_mixins_tags(episode):
    test_mixins.edit_collection(episode)
    test_mixins.edit_director(episode)
    test_mixins.edit_writer(episode)


<<<<<<< HEAD
=======
def test_video_Episode_media_tags(episode):
    episode.reload()
    test_media.tag_collection(episode)
    test_media.tag_director(episode)
    test_media.tag_writer(episode)


def test_video_Season(show):
    seasons = show.seasons()
    assert len(seasons) == 2
    assert ["Season 1", "Season 2"] == [s.title for s in seasons[:2]]
    assert show.season("Season 1") == seasons[0]


def test_video_Season_history(show):
    season = show.season("Season 1")
    season.markWatched()
    history = season.history()
    assert len(history)
    season.markUnwatched()


def test_video_Season_attrs(show):
    season = show.season("Season 1")
    assert utils.is_datetime(season.addedAt)
    if season.art:
        assert utils.is_art(season.art)
    assert season.guids == []  # TODO: Change when updating test to the Plex TV agent
    assert season.index == 1
    assert utils.is_metadata(season._initpath)
    assert utils.is_metadata(season.key)
    assert utils.is_datetime(season.lastViewedAt)
    assert utils.is_int(season.leafCount, gte=3)
    assert season.listType == "video"
    assert utils.is_metadata(season.parentKey)
    assert utils.is_int(season.parentRatingKey)
    if season.parentThumb:
        assert utils.is_thumb(season.parentThumb)
    assert season.parentTitle == "Game of Thrones"
    assert utils.is_int(season.ratingKey)
    assert season._server._baseurl == utils.SERVER_BASEURL
    assert season.summary == ""
    if season.thumb:
        assert utils.is_thumb(season.thumb)
    assert season.title == "Season 1"
    assert season.titleSort == "Season 1"
    assert season.type == "season"
    assert utils.is_datetime(season.updatedAt)
    assert utils.is_int(season.viewCount, gte=0)
    assert utils.is_int(season.viewedLeafCount, gte=0)
    assert utils.is_int(season.seasonNumber)


def test_video_Season_show(show):
    season = show.seasons()[0]
    season_by_name = show.season("Season 1")
    assert show.ratingKey == season.parentRatingKey and season_by_name.parentRatingKey
    assert season.ratingKey == season_by_name.ratingKey


def test_video_Season_watched(show):
    season = show.season("Season 1")
    season.markWatched()
    assert season.isWatched


def test_video_Season_unwatched(show):
    season = show.season("Season 1")
    season.markUnwatched()
    assert not season.isWatched


def test_video_Season_get(show):
    episode = show.season("Season 1").get("Winter Is Coming")
    assert episode.title == "Winter Is Coming"


def test_video_Season_episode(show):
    episode = show.season("Season 1").get("Winter Is Coming")
    assert episode.title == "Winter Is Coming"


def test_video_Season_episode_by_index(show):
    episode = show.season(season=1).episode(episode=1)
    assert episode.index == 1


def test_video_Season_episodes(show):
    episodes = show.season("Season 2").episodes()
    assert len(episodes) >= 1


def test_video_Season_mixins_images(show):
    season = show.season(season=1)
    test_mixins.edit_art(season)
    test_mixins.edit_poster(season)
    test_mixins.attr_artUrl(season)
    test_mixins.attr_posterUrl(season)


def test_video_Season_mixins_tags(show):
    season = show.season(season=1)
    test_mixins.edit_collection(season)


def test_video_Season_media_tags(show):
    season = show.season(season=1)
    season.reload()
    test_media.tag_collection(season)


>>>>>>> 0f680233
def test_that_reload_return_the_same_object(plex):
    # we want to check this that all the urls are correct
    movie_library_search = plex.library.section("Movies").search("Elephants Dream")[0]
    movie_search = plex.search("Elephants Dream")[0]
    movie_section_get = plex.library.section("Movies").get("Elephants Dream")
    movie_library_search_key = movie_library_search.key
    movie_search_key = movie_search.key
    movie_section_get_key = movie_section_get.key
    assert (
        movie_library_search_key
        == movie_library_search.reload().key
        == movie_search_key
        == movie_search.reload().key
        == movie_section_get_key
        == movie_section_get.reload().key
    )  # noqa
    tvshow_library_search = plex.library.section("TV Shows").search("The 100")[0]
    tvshow_search = plex.search("The 100")[0]
    tvshow_section_get = plex.library.section("TV Shows").get("The 100")
    tvshow_library_search_key = tvshow_library_search.key
    tvshow_search_key = tvshow_search.key
    tvshow_section_get_key = tvshow_section_get.key
    assert (
        tvshow_library_search_key
        == tvshow_library_search.reload().key
        == tvshow_search_key
        == tvshow_search.reload().key
        == tvshow_section_get_key
        == tvshow_section_get.reload().key
    )  # noqa
    season_library_search = tvshow_library_search.season("Season 1")
    season_search = tvshow_search.season("Season 1")
    season_section_get = tvshow_section_get.season("Season 1")
    season_library_search_key = season_library_search.key
    season_search_key = season_search.key
    season_section_get_key = season_section_get.key
    assert (
        season_library_search_key
        == season_library_search.reload().key
        == season_search_key
        == season_search.reload().key
        == season_section_get_key
        == season_section_get.reload().key
    )  # noqa
    episode_library_search = tvshow_library_search.episode(season=1, episode=1)
    episode_search = tvshow_search.episode(season=1, episode=1)
    episode_section_get = tvshow_section_get.episode(season=1, episode=1)
    episode_library_search_key = episode_library_search.key
    episode_search_key = episode_search.key
    episode_section_get_key = episode_section_get.key
    assert (
        episode_library_search_key
        == episode_library_search.reload().key
        == episode_search_key
        == episode_search.reload().key
        == episode_section_get_key
        == episode_section_get.reload().key
    )  # noqa


def test_video_exists_accessible(movie, episode):
    assert movie.media[0].parts[0].exists is None
    assert movie.media[0].parts[0].accessible is None
    movie.reload()
    assert movie.media[0].parts[0].exists is True
    assert movie.media[0].parts[0].accessible is True

    assert episode.media[0].parts[0].exists is None
    assert episode.media[0].parts[0].accessible is None
    episode.reload()
    assert episode.media[0].parts[0].exists is True
    assert episode.media[0].parts[0].accessible is True


def test_video_edits_locked(movie, episode):
    edits = {'titleSort.value': 'New Title Sort', 'titleSort.locked': 1}
    movieTitleSort = movie.titleSort
    movie.edit(**edits)
    movie.reload()
    for field in movie.fields:
        if field.name == 'titleSort':
            assert movie.titleSort == 'New Title Sort'
            assert field.locked is True
    movie.edit(**{'titleSort.value': movieTitleSort, 'titleSort.locked': 0})

    episodeTitleSort = episode.titleSort
    episode.edit(**edits)
    episode.reload()
    for field in episode.fields:
        if field.name == 'titleSort':
            assert episode.titleSort == 'New Title Sort'
            assert field.locked is True
    episode.edit(**{'titleSort.value': episodeTitleSort, 'titleSort.locked': 0})


@pytest.mark.skip(
    reason="broken? assert len(plex.conversions()) == 1 may fail on some builds"
)
def test_video_optimize(movie, plex):
    plex.optimizedItems(removeAll=True)
    movie.optimize(targetTagID=1)
    plex.conversions(pause=True)
    sleep(1)
    assert len(plex.optimizedItems()) == 1
    assert len(plex.conversions()) == 1
    conversion = plex.conversions()[0]
    conversion.remove()
    assert len(plex.conversions()) == 0
    assert len(plex.optimizedItems()) == 1
    optimized = plex.optimizedItems()[0]
    videos = optimized.items()
    assert movie in videos
    plex.optimizedItems(removeAll=True)
    assert len(plex.optimizedItems()) == 0<|MERGE_RESOLUTION|>--- conflicted
+++ resolved
@@ -733,7 +733,15 @@
     test_mixins.edit_label(show)
 
 
-<<<<<<< HEAD
+def test_video_Show_media_tags(show):
+    show.reload()
+    test_media.tag_collection(show)
+    test_media.tag_genre(show)
+    test_media.tag_label(show)
+    test_media.tag_role(show)
+    test_media.tag_similar(show)
+
+
 def test_video_Season(show):
     seasons = show.seasons()
     assert len(seasons) == 2
@@ -852,15 +860,6 @@
         episode, "session", return_value=list(mocker.MagicMock(id="hello"))
     )
     episode.stop(reason="It's past bedtime!")
-=======
-def test_video_Show_media_tags(show):
-    show.reload()
-    test_media.tag_collection(show)
-    test_media.tag_genre(show)
-    test_media.tag_label(show)
-    test_media.tag_role(show)
-    test_media.tag_similar(show)
->>>>>>> 0f680233
 
 
 def test_video_Episode(show):
@@ -930,26 +929,18 @@
     if episode.grandparentThumb:
         assert utils.is_thumb(episode.grandparentThumb)
     assert episode.grandparentTitle == "Game of Thrones"
-<<<<<<< HEAD
     assert episode.guid == "plex://episode/5d9c1275e98e47001eb84029"
     assert "tvdb://3254641" in [i.id for i in episode.guids]
-=======
-    assert episode.guids == []  # TODO: Change when updating test to the Plex TV agent
     assert episode.hasPreviewThumbnails is False
->>>>>>> 0f680233
     assert episode.index == 1
     assert episode.episodeNumber == episode.index
     assert utils.is_metadata(episode._initpath)
     assert utils.is_metadata(episode.key)
     assert episode.listType == "video"
     assert utils.is_datetime(episode.originallyAvailableAt)
-<<<<<<< HEAD
     assert episode.parentGuid == "plex://season/602e67d31d3358002c411c39"
     assert utils.is_int(episode.parentIndex)
-=======
-    assert episode.parentIndex == 1
     assert episode.seasonNumber == episode.parentIndex
->>>>>>> 0f680233
     assert utils.is_metadata(episode.parentKey)
     assert utils.is_int(episode.parentRatingKey)
     if episode.parentThumb:
@@ -1043,8 +1034,6 @@
     test_mixins.edit_writer(episode)
 
 
-<<<<<<< HEAD
-=======
 def test_video_Episode_media_tags(episode):
     episode.reload()
     test_media.tag_collection(episode)
@@ -1052,111 +1041,6 @@
     test_media.tag_writer(episode)
 
 
-def test_video_Season(show):
-    seasons = show.seasons()
-    assert len(seasons) == 2
-    assert ["Season 1", "Season 2"] == [s.title for s in seasons[:2]]
-    assert show.season("Season 1") == seasons[0]
-
-
-def test_video_Season_history(show):
-    season = show.season("Season 1")
-    season.markWatched()
-    history = season.history()
-    assert len(history)
-    season.markUnwatched()
-
-
-def test_video_Season_attrs(show):
-    season = show.season("Season 1")
-    assert utils.is_datetime(season.addedAt)
-    if season.art:
-        assert utils.is_art(season.art)
-    assert season.guids == []  # TODO: Change when updating test to the Plex TV agent
-    assert season.index == 1
-    assert utils.is_metadata(season._initpath)
-    assert utils.is_metadata(season.key)
-    assert utils.is_datetime(season.lastViewedAt)
-    assert utils.is_int(season.leafCount, gte=3)
-    assert season.listType == "video"
-    assert utils.is_metadata(season.parentKey)
-    assert utils.is_int(season.parentRatingKey)
-    if season.parentThumb:
-        assert utils.is_thumb(season.parentThumb)
-    assert season.parentTitle == "Game of Thrones"
-    assert utils.is_int(season.ratingKey)
-    assert season._server._baseurl == utils.SERVER_BASEURL
-    assert season.summary == ""
-    if season.thumb:
-        assert utils.is_thumb(season.thumb)
-    assert season.title == "Season 1"
-    assert season.titleSort == "Season 1"
-    assert season.type == "season"
-    assert utils.is_datetime(season.updatedAt)
-    assert utils.is_int(season.viewCount, gte=0)
-    assert utils.is_int(season.viewedLeafCount, gte=0)
-    assert utils.is_int(season.seasonNumber)
-
-
-def test_video_Season_show(show):
-    season = show.seasons()[0]
-    season_by_name = show.season("Season 1")
-    assert show.ratingKey == season.parentRatingKey and season_by_name.parentRatingKey
-    assert season.ratingKey == season_by_name.ratingKey
-
-
-def test_video_Season_watched(show):
-    season = show.season("Season 1")
-    season.markWatched()
-    assert season.isWatched
-
-
-def test_video_Season_unwatched(show):
-    season = show.season("Season 1")
-    season.markUnwatched()
-    assert not season.isWatched
-
-
-def test_video_Season_get(show):
-    episode = show.season("Season 1").get("Winter Is Coming")
-    assert episode.title == "Winter Is Coming"
-
-
-def test_video_Season_episode(show):
-    episode = show.season("Season 1").get("Winter Is Coming")
-    assert episode.title == "Winter Is Coming"
-
-
-def test_video_Season_episode_by_index(show):
-    episode = show.season(season=1).episode(episode=1)
-    assert episode.index == 1
-
-
-def test_video_Season_episodes(show):
-    episodes = show.season("Season 2").episodes()
-    assert len(episodes) >= 1
-
-
-def test_video_Season_mixins_images(show):
-    season = show.season(season=1)
-    test_mixins.edit_art(season)
-    test_mixins.edit_poster(season)
-    test_mixins.attr_artUrl(season)
-    test_mixins.attr_posterUrl(season)
-
-
-def test_video_Season_mixins_tags(show):
-    season = show.season(season=1)
-    test_mixins.edit_collection(season)
-
-
-def test_video_Season_media_tags(show):
-    season = show.season(season=1)
-    season.reload()
-    test_media.tag_collection(season)
-
-
->>>>>>> 0f680233
 def test_that_reload_return_the_same_object(plex):
     # we want to check this that all the urls are correct
     movie_library_search = plex.library.section("Movies").search("Elephants Dream")[0]
