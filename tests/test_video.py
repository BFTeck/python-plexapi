--- conflicted
+++ resolved
@@ -769,6 +769,7 @@
     assert season.index == 1
     assert utils.is_metadata(season._initpath)
     assert utils.is_metadata(season.key)
+    assert utils.is_datetime(season.lastRatedAt)
     assert utils.is_datetime(season.lastViewedAt)
     assert utils.is_int(season.leafCount, gte=3)
     assert season.listType == "video"
@@ -1038,111 +1039,11 @@
     test_mixins.edit_writer(episode)
 
 
-<<<<<<< HEAD
-def test_video_Season(show):
-    seasons = show.seasons()
-    assert len(seasons) == 2
-    assert ["Season 1", "Season 2"] == [s.title for s in seasons[:2]]
-    assert show.season("Season 1") == seasons[0]
-
-
-def test_video_Season_history(show):
-    season = show.season("Season 1")
-    season.markWatched()
-    history = season.history()
-    assert len(history)
-    season.markUnwatched()
-
-
-def test_video_Season_attrs(show):
-    season = show.season("Season 1")
-    assert utils.is_datetime(season.addedAt)
-    if season.art:
-        assert utils.is_art(season.art)
-    assert season.guids == []  # TODO: Change when updating test to the Plex TV agent
-    assert season.index == 1
-    assert utils.is_metadata(season._initpath)
-    assert utils.is_metadata(season.key)
-    assert utils.is_datetime(season.lastRatedAt)
-    assert utils.is_datetime(season.lastViewedAt)
-    assert utils.is_int(season.leafCount, gte=3)
-    assert season.listType == "video"
-    assert utils.is_metadata(season.parentKey)
-    assert utils.is_int(season.parentRatingKey)
-    if season.parentThumb:
-        assert utils.is_thumb(season.parentThumb)
-    assert season.parentTitle == "Game of Thrones"
-    assert utils.is_int(season.ratingKey)
-    assert season._server._baseurl == utils.SERVER_BASEURL
-    assert season.summary == ""
-    if season.thumb:
-        assert utils.is_thumb(season.thumb)
-    assert season.title == "Season 1"
-    assert season.titleSort == "Season 1"
-    assert season.type == "season"
-    assert utils.is_datetime(season.updatedAt)
-    assert utils.is_int(season.viewCount, gte=0)
-    assert utils.is_int(season.viewedLeafCount, gte=0)
-    assert utils.is_int(season.seasonNumber)
-
-
-def test_video_Season_show(show):
-    season = show.seasons()[0]
-    season_by_name = show.season("Season 1")
-    assert show.ratingKey == season.parentRatingKey and season_by_name.parentRatingKey
-    assert season.ratingKey == season_by_name.ratingKey
-
-
-def test_video_Season_watched(show):
-    season = show.season("Season 1")
-    season.markWatched()
-    assert season.isWatched
-
-
-def test_video_Season_unwatched(show):
-    season = show.season("Season 1")
-    season.markUnwatched()
-    assert not season.isWatched
-
-
-def test_video_Season_get(show):
-    episode = show.season("Season 1").get("Winter Is Coming")
-    assert episode.title == "Winter Is Coming"
-
-
-def test_video_Season_episode(show):
-    episode = show.season("Season 1").get("Winter Is Coming")
-    assert episode.title == "Winter Is Coming"
-
-
-def test_video_Season_episode_by_index(show):
-    episode = show.season(season=1).episode(episode=1)
-    assert episode.index == 1
-
-
-def test_video_Season_episodes(show):
-    episodes = show.season("Season 2").episodes()
-    assert len(episodes) >= 1
-
-
-def test_video_Season_mixins_images(show):
-    season = show.season(season=1)
-    test_mixins.edit_art(season)
-    test_mixins.edit_poster(season)
-    test_mixins.attr_artUrl(season)
-    test_mixins.attr_posterUrl(season)
-
-
-def test_video_Season_mixins_tags(show):
-    season = show.season(season=1)
-    test_mixins.edit_collection(season)
-=======
 def test_video_Episode_media_tags(episode):
     episode.reload()
     test_media.tag_collection(episode)
     test_media.tag_director(episode)
     test_media.tag_writer(episode)
->>>>>>> 9f53c8f6
 
 
 def test_that_reload_return_the_same_object(plex):
