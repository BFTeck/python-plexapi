# -*- coding: utf-8 -*-
import os, pytest
from datetime import datetime
from plexapi.exceptions import BadRequest, NotFound


def test_video_Movie(a_movie_section):
    m = a_movie_section.get('Cars')
    assert m.title == 'Cars'

def test_video_Movie_delete(monkeypatch, pms):
    m = pms.library.section('Movies').get('16 blocks')
    monkeypatch.delattr("requests.sessions.Session.request")
    try:
        m.delete()
    except AttributeError:
        # Silence this because it will always raise beause of monkeypatch
        pass



def test_video_Movie_getStreamURL(a_movie):
    assert a_movie.getStreamURL() == "http://138.68.157.5:32400/video/:/transcode/universal/start.m3u8?X-Plex-Platform=Chrome&copyts=1&mediaIndex=0&offset=0&path=%2Flibrary%2Fmetadata%2F1&X-Plex-Token={0}".format(os.environ.get('PLEX_TEST_TOKEN'))
    assert a_movie.getStreamURL(videoResolution='800x600') == "http://138.68.157.5:32400/video/:/transcode/universal/start.m3u8?X-Plex-Platform=Chrome&copyts=1&mediaIndex=0&offset=0&path=%2Flibrary%2Fmetadata%2F1&videoResolution=800x600&X-Plex-Token={0}".format(os.environ.get('PLEX_TEST_TOKEN'))


def test_video_Movie_isFullObject_and_reload(pms):
    movie = pms.library.section('Movies').get('16 Blocks')
    assert movie.isFullObject() is False
    movie.reload()
    assert movie.isFullObject() is True
    movie_via_search = pms.library.search('16 Blocks')[0]
    assert movie_via_search.isFullObject() is False
    movie_via_search.reload()
    assert movie_via_search.isFullObject() is True
    movie_via_section_search = pms.library.section('Movies').search('16 Blocks')[0]
    assert movie_via_section_search.isFullObject() is False
    movie_via_section_search.reload()
    assert movie_via_section_search.isFullObject() is True
    # If the verify that the object has been reloaded. xml from search only returns 3 actors.
    assert len(movie_via_section_search.roles) > 3


def test_video_Movie_isPartialObject(a_movie):
    assert a_movie.isPartialObject()


def test_video_Movie_iterParts(a_movie):
    assert len(list(a_movie.iterParts())) == 1


def test_video_Movie_download(monkeydownload, tmpdir, a_movie):
    downloaded_movie = a_movie.download(savepath=str(tmpdir))
    assert len(downloaded_movie) == 1
    downloaded_movie2 = a_movie.download(savepath=str(tmpdir), **{'videoResolution': '500x300'})
    assert len(downloaded_movie2) == 1


def test_video_Movie_attrs_as_much_as_possible(a_movie_section):
    m = a_movie_section.get('Cars')
    assert m.locations == ['/media/movies/cars/cars.mp4']
<<<<<<< HEAD
    assert str(m.addedAt.date()) == '2017-01-17'
=======
    assert m.addedAt > datetime(2017, 1, 1)
>>>>>>> 8c51fc6b
    assert '/library/metadata/2/art/' in m.art
    assert m.audienceRating == 7.9
    assert m.audienceRatingImage == 'rottentomatoes://image.rating.upright'
    # Assign 0 m.audioStreams
    m.reload()
    aud0 = m.media[0].parts[0].audioStreams[0]
    assert m.chapterSource == 'agent'
    assert m.collections == []
    assert m.contentRating == 'G'
    #assert m.countries == [<Country:35:USA>]
    assert [i.tag for i in m.directors] == ['John Lasseter', 'Joe Ranft']
    assert m.duration == 170859
    assert m.fields == []
    assert [i.tag for i in m.genres] == ['Animation', 'Family', 'Comedy', 'Sport', 'Adventure']
    assert m.guid == 'com.plexapp.agents.imdb://tt0317219?lang=en'
    assert m._initpath == '/library/metadata/2'
    assert m.key == '/library/metadata/2'
    assert m.lastViewedAt > datetime(2017, 1, 1) 
    assert m.librarySectionID == '1'
    assert m.listType == 'video'
    # Assign 0 m.media
    med0 = m.media[0]
    assert m.originalTitle is None
    assert str(m.originallyAvailableAt.date()) == '2006-06-09'
    assert m.player is None
    assert m.playlistItemID is None
    assert m.primaryExtraKey is None
    #assert m.producers == [<Producer:130:Darla.K..Anderson>]
    assert m.rating == '7.4'
    assert m.ratingImage == 'rottentomatoes://image.rating.certified'
    assert m.ratingKey == 2
    assert [i.tag for i in m.roles] == ['Owen Wilson', 'Paul Newman', 'Bonnie Hunt', 'Larry the Cable Guy', 'Cheech Marin', 'Tony Shalhoub', 'Guido Quaroni', 'Jenifer Lewis', 'Paul Dooley', 'Michael Wallis', 'George Carlin', 'Katherine Helmond', 'John Ratzenberger', 'Michael Keaton', 'Joe Ranft', 'Richard Petty', 'Jeremy Piven', 'Bob Costas', 'Darrell Waltrip', 'Richard Kind', 'Edie McClurg', 'Humpy Wheeler', 'Tom Magliozzi', 'Ray Magliozzi', 'Lynda Petty', 'Andrew Stanton', 'Dale Earnhardt Jr.', 'Michael Schumacher', 'Jay Leno', 'Sarah Clark', 'Mike Nelson', 'Joe Ranft', 'Jonas Rivera', 'Lou Romano', 'Adrian Ochoa', 'E.J. Holowicki', 'Elissa Knight', 'Lindsey Collins', 'Larry Benton', 'Douglas Keever', 'Tom Hanks', 'Tim Allen', 'John Ratzenberger', 'Billy Crystal', 'John Goodman', 'John Ratzenberger', 'Dave Foley', 'John Ratzenberger', 'Vanness Wu']
    assert m._server._baseurl == 'http://138.68.157.5:32400'
    assert m.sessionKey is None
    assert m.studio == 'Walt Disney Pictures'
    assert m.summary == u"Lightning McQueen, a hotshot rookie race car driven to succeed, discovers that life is about the journey, not the finish line, when he finds himself unexpectedly detoured in the sleepy Route 66 town of Radiator Springs. On route across the country to the big Piston Cup Championship in California to compete against two seasoned pros, McQueen gets to know the town's offbeat characters."
    assert m.tagline == "Ahhh... it's got that new movie smell."
    assert '/library/metadata/2/thumb/' in m.thumb
    assert m.title == 'Cars'
    assert m.titleSort == 'Cars'
    assert m.transcodeSession is None
    assert m.type == 'movie'
<<<<<<< HEAD
    assert str(m.updatedAt.date()) == '2017-02-15'
=======
    assert m.updatedAt > datetime(2017, 1, 1)
>>>>>>> 8c51fc6b
    assert m.userRating is None
    assert m.username is None
    # Assign 0 m.videoStreams
    vid0 = m.media[0].parts[0].videoStreams[0]
    assert m.viewCount == 0
    assert m.viewOffset == 88870
    assert m.viewedAt is None
    assert [i.tag for i in m.writers] == ['Dan Fogelman', 'Joe Ranft', 'John Lasseter', 'Kiel Murray', 'Phil Lorin', 'Jorgen Klubien']
    assert m.year == 2006
    assert aud0.audioChannelLayout == '5.1'
    assert aud0.bitDepth is None
    assert aud0.bitrate == 388
    assert aud0.bitrateMode is None
    assert aud0.channels == 6
    assert aud0.codec == 'aac'
    assert aud0.codecID is None
    assert aud0.dialogNorm is None
    assert aud0.duration is None
    assert aud0.id == 10
    assert aud0.index == 1
    assert aud0._initpath == '/library/metadata/2'
    assert aud0.language is None
    assert aud0.languageCode is None
    #assert aud0.part == <MediaPart:2>
    assert aud0.samplingRate == 48000
    assert aud0.selected is True
    assert aud0._server._baseurl == 'http://138.68.157.5:32400'
    assert aud0.streamType == 2
    assert aud0.title is None
    assert aud0.type == 2
    assert med0.aspectRatio == 1.78
    assert med0.audioChannels == 6
    assert med0.audioCodec == 'aac'
    assert med0.bitrate == 1474
    assert med0.container == 'mp4'
    assert med0.duration == 170859
    assert med0.height == 720
    assert med0.id == 2
    assert med0._initpath == '/library/metadata/2'
    assert med0.optimizedForStreaming is False
    # Assign 0 med0.parts
    par0 = med0.parts[0]
    assert med0._server._baseurl == 'http://138.68.157.5:32400'
    assert med0.videoCodec == 'h264'
    assert med0.videoFrameRate == 'PAL'
    assert med0.videoResolution == '720'
    assert med0.width == 1280
    assert vid0.bitDepth == 8
    assert vid0.bitrate == 1086
    assert vid0.cabac is None
    assert vid0.chromaSubsampling == '4:2:0'
    assert vid0.codec == 'h264'
    assert vid0.codecID is None
    assert vid0.colorSpace is None
    assert vid0.duration is None
    assert vid0.frameRate == 25.0
    assert vid0.frameRateMode is None
    assert vid0.hasScallingMatrix is None
    assert vid0.height == 720
    assert vid0.id == 9
    assert vid0.index == 0
    assert vid0._initpath == '/library/metadata/2'
    assert vid0.language is None
    assert vid0.languageCode is None
    assert vid0.level == 31
    #assert vid0.part == <MediaPart:2>
    assert vid0.profile == 'main'
    assert vid0.refFrames == 1
    assert vid0.scanType is None
    assert vid0.selected is False
    assert vid0._server._baseurl == 'http://138.68.157.5:32400'
    assert vid0.streamType == 1
    assert vid0.title is None
    assert vid0.type == 1
    assert vid0.width == 1280
    assert par0.container == 'mp4'
    assert par0.duration == 170859
    assert par0.file == '/media/movies/cars/cars.mp4'
    assert par0.id == 2
    assert par0._initpath == '/library/metadata/2'
    assert par0.key == '/library/parts/2/1484679008/file.mp4'
    #assert par0.media == <Media:Cars>
    assert par0._server._baseurl == 'http://138.68.157.5:32400'
    assert par0.size == 31491130
    # Assign 0 par0.streams
    str0 = par0.streams[0]
    # Assign 1 par0.streams
    str1 = par0.streams[1]
    assert str0.bitDepth == 8
    assert str0.bitrate == 1086
    assert str0.cabac is None
    assert str0.chromaSubsampling == '4:2:0'
    assert str0.codec == 'h264'
    assert str0.codecID is None
    assert str0.colorSpace is None
    assert str0.duration is None
    assert str0.frameRate == 25.0
    assert str0.frameRateMode is None
    assert str0.hasScallingMatrix is None
    assert str0.height == 720
    assert str0.id == 9
    assert str0.index == 0
    assert str0._initpath == '/library/metadata/2'
    assert str0.language is None
    assert str0.languageCode is None
    assert str0.level == 31
    #assert str0.part == <MediaPart:2>
    assert str0.profile == 'main'
    assert str0.refFrames == 1
    assert str0.scanType is None
    assert str0.selected is False
    assert str0._server._baseurl == 'http://138.68.157.5:32400'
    assert str0.streamType == 1
    assert str0.title is None
    assert str0.type == 1
    assert str0.width == 1280
    assert str1.audioChannelLayout == '5.1'
    assert str1.bitDepth is None
    assert str1.bitrate == 388
    assert str1.bitrateMode is None
    assert str1.channels == 6
    assert str1.codec == 'aac'
    assert str1.codecID is None
    assert str1.dialogNorm is None
    assert str1.duration is None
    assert str1.id == 10
    assert str1.index == 1
    assert str1._initpath == '/library/metadata/2'
    assert str1.language is None
    assert str1.languageCode is None
    #assert str1.part == <MediaPart:2>
    assert str1.samplingRate == 48000
    assert str1.selected is True
    assert str1._server._baseurl == 'http://138.68.157.5:32400'
    assert str1.streamType == 2
    assert str1.title is None
    assert str1.type == 2


def test_video_Show(a_show):
    assert a_show.title == 'The 100'


def test_video_Show_attrs(a_show):
    m = a_show
    assert m.addedAt > datetime(2017, 1, 1)
    assert '/library/metadata/12/art/' in m.art
    assert '/library/metadata/12/banner/' in m.banner
    assert m.childCount == 2
    assert m.contentRating == 'TV-14'
    assert m.duration == 2700000
    assert m._initpath == '/library/sections/2/all'
    # Check reloading the show loads the full list of genres
    assert [i.tag for i in m.genres] == ['Drama', 'Science-Fiction', 'Suspense']
    m.reload()
    assert [i.tag for i in m.genres] == ['Drama', 'Science-Fiction', 'Suspense', 'Thriller']
    # So the initkey should have changed because of the reload
    assert m._initpath == '/library/metadata/12'
    assert m.index == '1'
    assert m.key == '/library/metadata/12'
    assert m.lastViewedAt > datetime(2017, 1, 1)
    assert m.leafCount == 9
    assert m.listType == 'video'
    assert m.locations == ['/media/tvshows/the 100']
    assert str(m.originallyAvailableAt.date()) == '2014-03-19'
    assert m.rating == 8.1
    assert m.ratingKey == 12
    assert [i.tag for i in m.roles][:3] == ['Richard Harmon', 'Alycia Debnam-Carey', 'Lindsey Morgan']
    assert [i.tag for i in m.actors][:3] == ['Richard Harmon', 'Alycia Debnam-Carey', 'Lindsey Morgan']
    assert m._server._baseurl == 'http://138.68.157.5:32400'
    assert m.studio == 'The CW'
    assert m.summary == u"When nuclear Armageddon destroys civilization on Earth, the only survivors are those on the 12 international space stations in orbit at the time. Three generations later, the 4,000 survivors living on a space ark of linked stations see their resources dwindle and face draconian measures established to ensure humanity's future. Desperately looking for a solution, the ark's leaders send 100 juvenile prisoners back to the planet to test its habitability. Having always lived in space, the exiles find the planet fascinating and terrifying, but with the fate of the human race in their hands, they must forge a path into the unknown."
    assert '/library/metadata/12/theme/' in m.theme
    assert '/library/metadata/12/thumb/' in m.thumb
    assert m.title == 'The 100'
    assert m.titleSort == '100'
    assert m.type == 'show'
    assert m.updatedAt > datetime(2017, 1, 1)
    assert m.viewCount == 1
    assert m.viewedLeafCount == 1
    assert m.year == 2014


def test_video_Show_watched(a_show):
    watched = a_show.watched()
    assert len(watched) == 1 and watched[0].title == 'Pilot'


def test_video_Show_unwatched(a_show):
    assert len(a_show.unwatched()) == 8


def test_video_Show_location(pms):
    # This should be a part of test test_video_Show_attrs
    # But is excluded because of https://github.com/mjs7231/python-plexapi/issues/97
    s = pms.library.section('TV Shows').get('The 100')
    # This will require a reload since the xml from http://138.68.157.5:32400/library/sections/2/all
    # Does not contain a location
    assert s.locations == ['/media/tvshows/the 100']

def test_video_Show_reload(pms):
    s = pms.library.section('TV Shows').get('Game of Thrones')
    assert s._initpath == '/library/sections/2/all'
    s.reload()
    assert s._initpath == '/library/metadata/6'
    assert len(s.roles) > 3


def test_video_Show_episodes(a_show):
    inc_watched = a_show.episodes()
    ex_watched = a_show.episodes(viewCount=0)
    assert len(inc_watched) == 9
    assert len(ex_watched) == 8


def test_video_Show_download(monkeydownload, tmpdir, a_show):
    f = a_show.download(savepath=str(tmpdir))
    assert len(f) == 9


def test_video_Season_download(monkeydownload, tmpdir, a_show):
    sn = a_show.season('Season 1')
    f = sn.download(savepath=str(tmpdir))
    assert len(f) == 8


def test_video_Episode_download(monkeydownload, tmpdir, a_episode):
    f = a_episode.download(savepath=str(tmpdir))
    assert len(f) == 1
    with_sceen_size = a_episode.download(savepath=str(tmpdir), **{'videoResolution': '500x300'})
    assert len(with_sceen_size) == 1


def test_video_Show_thumbUrl(a_show):
    assert 'http://138.68.157.5:32400/library/metadata/12/thumb/' in a_show.thumbUrl


@pytest.mark.xfail
def test_video_Show_analyze(a_show):
    show = a_show.analyze()  # this isnt possble.. should it even be available?


def test_video_Show_markWatched(a_tv_section):
    show = a_tv_section.get("Marvel's Daredevil")
    show.markWatched()
    assert a_tv_section.get("Marvel's Daredevil").isWatched


def test_video_Show_markUnwatched(a_tv_section):
    show = a_tv_section.get("Marvel's Daredevil")
    show.markUnwatched()
    assert not a_tv_section.get("Marvel's Daredevil").isWatched


def test_video_Show_refresh(a_tv_section):
    show = a_tv_section.get("Marvel's Daredevil")
    show.refresh()


def test_video_Show_get(a_show):
    assert a_show.get('Pilot').title == 'Pilot'


def test_video_Show_isWatched(a_show):
    assert not a_show.isWatched


def test_video_Show_section(a_show):
    section = a_show.section()
    assert section.title == 'TV Shows'


def test_video_Episode(a_show):
    pilot = a_show.episode('Pilot')
    assert pilot == a_show.episode(season=1, episode=1)
    with pytest.raises(BadRequest):
        a_show.episode()
    with pytest.raises(NotFound):
        a_show.episode(season=1337, episode=1337)


def test_video_Episode_analyze(a_tv_section):
    ep = a_tv_section.get("Marvel's Daredevil").episode(season=1, episode=1)
    ep.analyze()


def test_video_Episode_attrs(a_episode):
    ep = a_episode
    assert ep.addedAt > datetime(2017, 1, 1)
    assert ep.contentRating == 'TV-14'
    assert [i.tag for i in ep.directors] == ['Bharat Nalluri']
    assert ep.duration == 170859
    assert ep.grandparentTitle == 'The 100'
    assert ep.index == 1
    assert ep._initpath == '/library/metadata/12/allLeaves'
    assert ep.key == '/library/metadata/14'
    assert ep.listType == 'video'
    # Assign 0 ep.media
    med0 = ep.media[0]
    assert str(ep.originallyAvailableAt.date()) == '2014-03-19'
    assert ep.parentIndex == '1'
    assert ep.parentKey == '/library/metadata/13'
    assert ep.parentRatingKey == 13
    assert '/library/metadata/13/thumb/' in ep.parentThumb
    #assert ep.parentThumb == '/library/metadata/13/thumb/1485096623'
    assert ep.player is None
    assert ep.rating == 7.4
    assert ep.ratingKey == 14
    assert ep._server._baseurl == 'http://138.68.157.5:32400'
    assert ep.summary == u'Ninety-seven years ago, nuclear Armageddon decimated planet Earth, destroying civilization. The only survivors were the 400 inhabitants of 12 international space stations that were in orbit at the time. Three generations have been born in space, the survivors now number 4,000, and resources are running out on their dying "Ark." Among the 100 young exiles are Clarke, the bright teenage daughter of the Ark’s chief medical officer; the daredevil Finn; the brother/sister duo of Bellamy and Octavia, whose illegal sibling status has always led them to flaunt the rules, the lighthearted Jasper and the resourceful Monty. Technologically blind to what’s happening on the planet below them, the Ark’s leaders — Clarke’s widowed mother, Abby; Chancellor Jaha; and his shadowy second in command, Kane — are faced with difficult decisions about life, death and the continued existence of the human race.'
    assert ep.thumb == '/library/metadata/14/thumb/1485115318'
    assert ep.title == 'Pilot'
    assert ep.titleSort == 'Pilot'
    assert ep.transcodeSession is None
    assert ep.type == 'episode'
    assert ep.updatedAt > datetime(2017, 1, 1)
    assert ep.username is None
    assert ep.viewCount == 1
    assert ep.viewOffset == 0
    assert [i.tag for i in ep.writers] == ['Jason Rothenberg']
    assert ep.year == 2014
    assert med0.aspectRatio == 1.78
    assert med0.audioChannels == 6
    assert med0.audioCodec == 'aac'
    assert med0.bitrate == 1474
    assert med0.container == 'mp4'
    assert med0.duration == 170859
    assert med0.height == 720
    assert med0.id == 12
    assert med0._initpath == '/library/metadata/12/allLeaves'
    assert med0.optimizedForStreaming is False
    # Assign 0 med0.parts
    par0 = med0.parts[0]
    assert med0._server._baseurl == 'http://138.68.157.5:32400'
    #assert med0.video == <Episode:14:The 100:S1:E1:Pilot>
    assert med0.videoCodec == 'h264'
    assert med0.videoFrameRate == 'PAL'
    assert med0.videoResolution == '720'
    assert med0.width == 1280
    assert par0.container == 'mp4'
    assert par0.duration == 170859
    assert par0.file == '/media/tvshows/the 100/season 1/the.100.s01e01.mp4'
    assert par0.id == 12
    assert par0._initpath == '/library/metadata/12/allLeaves'
    assert par0.key == '/library/parts/12/1484679008/file.mp4'
    #assert par0.media == <Media:Pilot>
    assert par0._server._baseurl == 'http://138.68.157.5:32400'
    assert par0.size == 31491130
    assert ep.isWatched is True


def test_video_Season(a_show):
    seasons = a_show.seasons()
    assert len(seasons) == 2
    assert ['Season 1', 'Season 2'] == [s.title for s in seasons]
    assert a_show.season('Season 1') == seasons[0]


def test_video_Season_attrs(a_show):
    m = a_show.season('Season 1')
    assert m.addedAt > datetime(2017, 1, 1)
    assert m.index == 1
    assert m._initpath == '/library/metadata/12/children'
    assert m.key == '/library/metadata/13'
    assert m.lastViewedAt > datetime(2017, 1, 1)
    assert m.leafCount == 8
    assert m.listType == 'video'
    assert m.parentKey == '/library/metadata/12'
    assert m.parentRatingKey == 12
    assert m.parentTitle == 'The 100'
    assert m.ratingKey == 13
    assert m._server._baseurl == 'http://138.68.157.5:32400'
    assert m.summary == ''
    assert '/library/metadata/13/thumb/' in m.thumb
    #assert m.thumb == '/library/metadata/13/thumb/1485096623'
    assert m.title == 'Season 1'
    assert m.titleSort == 'Season 1'
    assert m.type == 'season'
    assert m.updatedAt > datetime(2017, 1, 1)
    assert m.viewCount == 1
    assert m.viewedLeafCount == 1
    assert m.seasonNumber == 1


def test_video_Season_show(a_show):
    sn = a_show.seasons()[0]
    season_by_name = a_show.season('Season 1')
    assert a_show.ratingKey == sn.parentRatingKey and season_by_name.parentRatingKey
    assert sn.ratingKey == season_by_name.ratingKey


def test_video_Season_watched(a_tv_section):
    show = a_tv_section.get("Marvel's Daredevil")
    sn = show.season(1)
    sne = show.season('Season 1')
    assert sn == sne
    sn.markWatched()
    assert sn.isWatched


def test_video_Season_unwatched(a_tv_section):
    sn = a_tv_section.get("Marvel's Daredevil").season(1)
    sn.markUnwatched()
    assert not sn.isWatched


def test_video_Season_get(a_show):
    ep = a_show.season(1).get('Pilot')
    assert ep.title == 'Pilot'


def test_video_Season_episode(a_show):
    ep = a_show.season(1).get('Pilot')
    assert ep.title == 'Pilot'


def test_video_Season_episodes(a_show):
    sn_eps = a_show.season(2).episodes()
    assert len(sn_eps) == 1


def test_that_reload_return_the_same_object(pms):
    # we want to check this that all the urls are correct
    movie_library_search = pms.library.section('Movies').search('16 Blocks')[0]
    movie_search = pms.search('16 Blocks')[0]
    movie_section_get = pms.library.section('Movies').get('16 Blocks')
    movie_library_search_key = movie_library_search.key
    movie_search_key = movie_search.key
    movie_section_get_key = movie_section_get.key
    assert movie_library_search_key == movie_library_search.reload().key == movie_search_key == movie_search.reload().key == movie_section_get_key == movie_section_get.reload().key
    tvshow_library_search = pms.library.section('TV Shows').search('The 100')[0]
    tvshow_search = pms.search('The 100')[0]
    tvshow_section_get = pms.library.section('TV Shows').get('The 100')
    tvshow_library_search_key = tvshow_library_search.key
    tvshow_search_key = tvshow_search.key
    tvshow_section_get_key = tvshow_section_get.key
    assert tvshow_library_search_key == tvshow_library_search.reload().key == tvshow_search_key == tvshow_search.reload().key == tvshow_section_get_key == tvshow_section_get.reload().key
    season_library_search = tvshow_library_search.season(1)
    season_search = tvshow_search.season(1)
    season_section_get = tvshow_section_get.season(1)
    season_library_search_key = season_library_search.key
    season_search_key = season_search.key
    season_section_get_key = season_section_get.key
    assert season_library_search_key == season_library_search.reload().key == season_search_key == season_search.reload().key == season_section_get_key == season_section_get.reload().key
    episode_library_search = tvshow_library_search.episode(season=1, episode=1)
    episode_search = tvshow_search.episode(season=1, episode=1)
    episode_section_get = tvshow_section_get.episode(season=1, episode=1)
    episode_library_search_key = episode_library_search.key
    episode_search_key = episode_search.key
    episode_section_get_key = episode_section_get.key
    assert episode_library_search_key == episode_library_search.reload().key == episode_search_key == episode_search.reload().key == episode_section_get_key == episode_section_get.reload().key<|MERGE_RESOLUTION|>--- conflicted
+++ resolved
@@ -59,11 +59,7 @@
 def test_video_Movie_attrs_as_much_as_possible(a_movie_section):
     m = a_movie_section.get('Cars')
     assert m.locations == ['/media/movies/cars/cars.mp4']
-<<<<<<< HEAD
-    assert str(m.addedAt.date()) == '2017-01-17'
-=======
     assert m.addedAt > datetime(2017, 1, 1)
->>>>>>> 8c51fc6b
     assert '/library/metadata/2/art/' in m.art
     assert m.audienceRating == 7.9
     assert m.audienceRatingImage == 'rottentomatoes://image.rating.upright'
@@ -106,11 +102,7 @@
     assert m.titleSort == 'Cars'
     assert m.transcodeSession is None
     assert m.type == 'movie'
-<<<<<<< HEAD
-    assert str(m.updatedAt.date()) == '2017-02-15'
-=======
     assert m.updatedAt > datetime(2017, 1, 1)
->>>>>>> 8c51fc6b
     assert m.userRating is None
     assert m.username is None
     # Assign 0 m.videoStreams
