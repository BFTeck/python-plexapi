--- conflicted
+++ resolved
@@ -1,11 +1,7 @@
 # -*- coding: utf-8 -*-
 import os, pytest
-<<<<<<< HEAD
+from datetime import datetime
 from plexapi.exceptions import BadRequest, NotFound
-=======
-from datetime import datetime
-from plexapi.exceptions import NotFound
->>>>>>> f013c2f2
 
 
 def test_video_Movie(a_movie_section):
