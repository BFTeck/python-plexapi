--- conflicted
+++ resolved
@@ -1,10 +1,8 @@
 # -*- coding: utf-8 -*-
-<<<<<<< HEAD
+from urllib.parse import quote_plus
+
 import pytest
 from plexapi.exceptions import BadRequest
-=======
-from urllib.parse import quote_plus
->>>>>>> a3178f3a
 
 from . import conftest as utils
 from . import test_media, test_mixins
